import React, { PropTypes } from 'react';
import inflection from 'inflection';
import MenuItem from 'material-ui/MenuItem';
import { Link } from 'react-router';
import pure from 'recompose/pure';
import compose from 'recompose/compose';
import DashboardMenuItem from './DashboardMenuItem';
import translate from '../../i18n/translate';

const styles = {
    main: {
        display: 'flex',
        flexDirection: 'column',
        justifyContent: 'flex-start',
        height: '100%',
    },
};

const translatedResourceName = (resource, translate) =>
    translate(`resources.${resource.name}.name`, {
        smart_count: 2,
        _: resource.options && resource.options.label ?
            translate(resource.options.label, { smart_count: 2, _: resource.options.label }) :
            inflection.humanize(inflection.pluralize(resource.name)),
    });

<<<<<<< HEAD
const Menu = ({ hasDashboard, onMenuTap, resources, translate, logout }) => (
    <div style={styles.main}>
        {hasDashboard && <DashboardMenuItem onTouchTap={onMenuTap}/>}
        {resources
            .filter(r => r.list)
            .map(resource =>
                <MenuItem
                    key={resource.name}
                    containerElement={<Link to={`/${resource.name}`} />}
                    primaryText={translatedResourceName(resource, translate)}
                    leftIcon={<resource.icon />}
                    onTouchTap={onMenuTap}
                />,
            )
        }
=======
const Menu = ({ resources, translate, logout }) => (
    <Paper style={style}>
        <List>
            {resources
                .filter(r => r.list)
                .map(resource =>
                    <ListItem
                        key={resource.name}
                        containerElement={<Link to={`/${resource.name}`} />}
                        primaryText={translatedResourceName(resource, translate)}
                        leftIcon={resource.icon && <resource.icon />}
                    />,
                )
            }
        </List>
>>>>>>> 60eabe8a
        {logout}
    </div>
);

Menu.propTypes = {
    hasDashboard: PropTypes.bool,
    logout: PropTypes.element,
    onMenuTap: PropTypes.func,
    resources: PropTypes.array.isRequired,
    translate: PropTypes.func.isRequired,
};

Menu.defaultProps = {
    onMenuTap: () => null,
};

const enhance = compose(
    pure,
    translate,
);

export default enhance(Menu);<|MERGE_RESOLUTION|>--- conflicted
+++ resolved
@@ -24,7 +24,6 @@
             inflection.humanize(inflection.pluralize(resource.name)),
     });
 
-<<<<<<< HEAD
 const Menu = ({ hasDashboard, onMenuTap, resources, translate, logout }) => (
     <div style={styles.main}>
         {hasDashboard && <DashboardMenuItem onTouchTap={onMenuTap}/>}
@@ -40,23 +39,6 @@
                 />,
             )
         }
-=======
-const Menu = ({ resources, translate, logout }) => (
-    <Paper style={style}>
-        <List>
-            {resources
-                .filter(r => r.list)
-                .map(resource =>
-                    <ListItem
-                        key={resource.name}
-                        containerElement={<Link to={`/${resource.name}`} />}
-                        primaryText={translatedResourceName(resource, translate)}
-                        leftIcon={resource.icon && <resource.icon />}
-                    />,
-                )
-            }
-        </List>
->>>>>>> 60eabe8a
         {logout}
     </div>
 );
