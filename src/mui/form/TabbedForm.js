import React, { Component } from 'react';
import PropTypes from 'prop-types';
import { reduxForm } from 'redux-form';
import { connect } from 'react-redux';
import compose from 'recompose/compose';
import { Tabs, Tab } from 'material-ui/Tabs';
import Toolbar from './Toolbar';
import getDefaultValues from './getDefaultValues';
import translate from '../../i18n/translate';

export class TabbedForm extends Component {
    constructor(props) {
        super(props);
        this.state = {
            value: 0,
        };
    }

    handleChange = (value) => {
        this.setState({ value });
    };

    render() {
        const { children, contentContainerStyle, handleSubmit, invalid, record, resource, basePath, translate } = this.props;
        return (
            <form onSubmit={handleSubmit} className="tabbed-form">
                <div style={{ padding: '0 1em 1em 1em' }}>
                    <Tabs
                        value={this.state.value}
                        onChange={this.handleChange}
                        contentContainerStyle={contentContainerStyle}
                    >
                        {React.Children.map(children, (tab, index) =>
<<<<<<< HEAD
                            <Tab
                                key={tab.props.value}
                                className="form-tab"
                                label={translate(tab.props.label)}
                                value={index}
                                icon={tab.props.icon}
                            >
=======
                            <Tab key={tab.props.value} label={translate(tab.props.label, { _: tab.props.label })} value={index} icon={tab.props.icon}>
>>>>>>> f18c0566
                                {React.cloneElement(tab, { resource, record, basePath })}
                            </Tab>
                        )}
                    </Tabs>
                </div>
                <Toolbar invalid={invalid} />
            </form>
        );
    }
}

TabbedForm.propTypes = {
    children: PropTypes.node,
    contentContainerStyle: PropTypes.object,
    defaultValue: PropTypes.oneOfType([
        PropTypes.object,
        PropTypes.func,
    ]),
    handleSubmit: PropTypes.func,
    invalid: PropTypes.bool,
    record: PropTypes.object,
    resource: PropTypes.string,
    basePath: PropTypes.string,
    translate: PropTypes.func,
    validation: PropTypes.func,
};

TabbedForm.defaultProps = {
    contentContainerStyle: { borderTop: 'solid 1px #e0e0e0' },
};

const enhance = compose(
    connect((state, props) => ({
        initialValues: getDefaultValues(state, props),
    })),
    reduxForm({
        form: 'record-form',
        enableReinitialize: true,
    }),
    translate,
);

export default enhance(TabbedForm);<|MERGE_RESOLUTION|>--- conflicted
+++ resolved
@@ -31,17 +31,13 @@
                         contentContainerStyle={contentContainerStyle}
                     >
                         {React.Children.map(children, (tab, index) =>
-<<<<<<< HEAD
                             <Tab
                                 key={tab.props.value}
                                 className="form-tab"
-                                label={translate(tab.props.label)}
+                                label={translate(tab.props.label, { _: tab.props.label })}
                                 value={index}
                                 icon={tab.props.icon}
                             >
-=======
-                            <Tab key={tab.props.value} label={translate(tab.props.label, { _: tab.props.label })} value={index} icon={tab.props.icon}>
->>>>>>> f18c0566
                                 {React.cloneElement(tab, { resource, record, basePath })}
                             </Tab>
                         )}
