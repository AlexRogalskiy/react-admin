<<<<<<< HEAD
import React, { Fragment, useState } from 'react';
import { List, EditButton } from 'react-admin';
import {
    List as MuiList,
    ListItem,
    ListItemText,
    ListItemSecondaryAction,
    Collapse,
    Card,
    makeStyles,
} from '@material-ui/core';
import ExpandLess from '@material-ui/icons/ExpandLess';
import ExpandMore from '@material-ui/icons/ExpandMore';

const useStyles = makeStyles({
    card: {
        maxWidth: '20em',
        marginTop: '1em',
    },
});
const SmallCard = ({ className, ...props }) => {
    const classes = useStyles();
    return <Card {...props} className={`${className} ${classes.card}`} />;
};

const SubTree = ({ level, root, getChildNodes, openChildren, toggleNode }) => {
    const childNodes = getChildNodes(root);
    const hasChildren = childNodes.length > 0;
    const open = openChildren.includes(root.id);
    return (
        <Fragment>
            <ListItem
                button={hasChildren}
                onClick={() => hasChildren && toggleNode(root)}
                style={{ paddingLeft: level * 16 }}
            >
                {hasChildren && open && <ExpandLess />}
                {hasChildren && !open && <ExpandMore />}
                {!hasChildren && <div style={{ width: 24 }}>&nbsp;</div>}
                <ListItemText primary={root.name} />

                <ListItemSecondaryAction>
                    <EditButton record={root} basePath="/tags" />
                </ListItemSecondaryAction>
            </ListItem>
            <Collapse in={open} timeout="auto" unmountOnExit>
                <MuiList component="div" disablePadding>
                    {childNodes.map(node => (
                        <SubTree
                            key={node.id}
                            root={node}
                            getChildNodes={getChildNodes}
                            openChildren={openChildren}
                            toggleNode={toggleNode}
                            level={level + 1}
                        />
                    ))}
                </MuiList>
            </Collapse>
        </Fragment>
    );
};

const Tree = ({ ids, data }) => {
    const [openChildren, setOpenChildren] = useState([]);
    const toggleNode = node =>
        setOpenChildren(state => {
            if (state.includes(node.id)) {
                return [
                    ...state.splice(0, state.indexOf(node.id)),
                    ...state.splice(state.indexOf(node.id) + 1, state.length),
                ];
            } else {
                return [...state, node.id];
            }
        });
    const nodes = ids.map(id => data[id]);
    const roots = nodes.filter(node => typeof node.parent_id === 'undefined');
    const getChildNodes = root =>
        nodes.filter(node => node.parent_id === root.id);
    return (
        <MuiList>
            {roots.map(root => (
                <SubTree
                    key={root.id}
                    root={root}
                    getChildNodes={getChildNodes}
                    openChildren={openChildren}
                    toggleNode={toggleNode}
                    level={1}
                />
            ))}
        </MuiList>
    );
};

const TagList = props => (
    <List
        {...props}
        perPage={1000}
        pagination={false}
        component={SmallCard}
        actions={false}
    >
        <Tree />
    </List>
=======
import React from 'react';
import { TextField } from 'react-admin';
import {
    AddChildNodeMenuItem,
    AddNodeAfterMenuItem,
    AddNodeBeforeMenuItem,
    DeleteMenuItem,
    EditMenuItem,
    Tree,
    TreeNode,
    TreeList,
    TreeNodeActions,
    TreeNodeActionsMenu,
} from 'ra-tree-ui-materialui';

const TagNodeActions = props => (
    <TreeNodeActions {...props}>
        <TreeNodeActionsMenu {...props}>
            <AddChildNodeMenuItem />
            <AddNodeBeforeMenuItem />
            <AddNodeAfterMenuItem />
            <EditMenuItem />
            <DeleteMenuItem />
        </TreeNodeActionsMenu>
    </TreeNodeActions>
);

// Disallow dragging of items without parent (top level items)
const canDrag = record => !!record.parent_id;

const TagList = props => (
    <Tree positionSource="position" {...props}>
        <TreeList>
            <TreeNode actions={<TagNodeActions />} canDrag={canDrag}>
                <TextField source="name" />
            </TreeNode>
        </TreeList>
    </Tree>
>>>>>>> a0f243cf
);

export default TagList;<|MERGE_RESOLUTION|>--- conflicted
+++ resolved
@@ -1,4 +1,3 @@
-<<<<<<< HEAD
 import React, { Fragment, useState } from 'react';
 import { List, EditButton } from 'react-admin';
 import {
@@ -99,52 +98,12 @@
     <List
         {...props}
         perPage={1000}
-        pagination={false}
+        pagination={null}
         component={SmallCard}
-        actions={false}
+        actions={null}
     >
         <Tree />
     </List>
-=======
-import React from 'react';
-import { TextField } from 'react-admin';
-import {
-    AddChildNodeMenuItem,
-    AddNodeAfterMenuItem,
-    AddNodeBeforeMenuItem,
-    DeleteMenuItem,
-    EditMenuItem,
-    Tree,
-    TreeNode,
-    TreeList,
-    TreeNodeActions,
-    TreeNodeActionsMenu,
-} from 'ra-tree-ui-materialui';
-
-const TagNodeActions = props => (
-    <TreeNodeActions {...props}>
-        <TreeNodeActionsMenu {...props}>
-            <AddChildNodeMenuItem />
-            <AddNodeBeforeMenuItem />
-            <AddNodeAfterMenuItem />
-            <EditMenuItem />
-            <DeleteMenuItem />
-        </TreeNodeActionsMenu>
-    </TreeNodeActions>
-);
-
-// Disallow dragging of items without parent (top level items)
-const canDrag = record => !!record.parent_id;
-
-const TagList = props => (
-    <Tree positionSource="position" {...props}>
-        <TreeList>
-            <TreeNode actions={<TagNodeActions />} canDrag={canDrag}>
-                <TextField source="name" />
-            </TreeNode>
-        </TreeList>
-    </Tree>
->>>>>>> a0f243cf
 );
 
 export default TagList;