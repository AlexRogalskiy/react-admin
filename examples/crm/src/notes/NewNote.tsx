--- conflicted
+++ resolved
@@ -50,11 +50,6 @@
     showStatus?: boolean;
     reference: 'contacts' | 'deals';
 }) => {
-<<<<<<< HEAD
-    const record = useRecordContext();
-    const { refetch } = useListContext();
-=======
->>>>>>> a2dc30bf
     const resource = useResourceContext();
     const record = useRecordContext();
     const { refetch } = useListContext();
