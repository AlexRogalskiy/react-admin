--- conflicted
+++ resolved
@@ -117,22 +117,12 @@
     const [handleDelete] = useDelete(resource, note.id, note, {
         mutationMode: 'undoable',
         onSuccess: () => {
-<<<<<<< HEAD
-            notify('Note deleted', undefined, undefined, true);
+            notify('Note deleted', { type: 'info', undoable: true });
             update(reference, {
                 id: record.id,
                 data: { nb_notes: record.nb_notes - 1 },
                 previousData: record,
             });
-=======
-            notify('Note deleted', { type: 'info', undoable: true });
-            update(
-                reference,
-                record.id,
-                { nb_notes: record.nb_notes - 1 },
-                record
-            );
->>>>>>> 14c8a62e
         },
     });
 
