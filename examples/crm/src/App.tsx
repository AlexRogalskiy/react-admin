import * as React from 'react';
<<<<<<< HEAD
import { Admin, Resource, ListGuesser } from 'react-admin';
=======
import { Admin, Resource, ListGuesser, defaultTheme } from 'react-admin';
import {
    unstable_createMuiStrictModeTheme,
    createTheme,
} from '@material-ui/core/styles';
>>>>>>> 14c8a62e

import { dataProvider } from './dataProvider';
import { authProvider } from './authProvider';
import Layout from './Layout';
import contacts from './contacts';
import companies from './companies';
import deals from './deals';
import { Dashboard } from './dashboard/Dashboard';

<<<<<<< HEAD
=======
// FIXME MUI bug https://github.com/mui-org/material-ui/issues/13394
const theme =
    process.env.NODE_ENV !== 'production'
        ? unstable_createMuiStrictModeTheme(defaultTheme)
        : createTheme(defaultTheme);

>>>>>>> 14c8a62e
const App = () => (
    <Admin
        dataProvider={dataProvider}
        authProvider={authProvider}
        layout={Layout}
        dashboard={Dashboard}
    >
        <Resource name="deals" {...deals} />
        <Resource name="contacts" {...contacts} />
        <Resource name="companies" {...companies} />
        <Resource name="contactNotes" />
        <Resource name="dealNotes" />
        <Resource name="tasks" list={ListGuesser} />
        <Resource name="sales" list={ListGuesser} />
        <Resource name="tags" list={ListGuesser} />
    </Admin>
);

export default App;<|MERGE_RESOLUTION|>--- conflicted
+++ resolved
@@ -1,14 +1,5 @@
 import * as React from 'react';
-<<<<<<< HEAD
 import { Admin, Resource, ListGuesser } from 'react-admin';
-=======
-import { Admin, Resource, ListGuesser, defaultTheme } from 'react-admin';
-import {
-    unstable_createMuiStrictModeTheme,
-    createTheme,
-} from '@material-ui/core/styles';
->>>>>>> 14c8a62e
-
 import { dataProvider } from './dataProvider';
 import { authProvider } from './authProvider';
 import Layout from './Layout';
@@ -17,15 +8,6 @@
 import deals from './deals';
 import { Dashboard } from './dashboard/Dashboard';
 
-<<<<<<< HEAD
-=======
-// FIXME MUI bug https://github.com/mui-org/material-ui/issues/13394
-const theme =
-    process.env.NODE_ENV !== 'production'
-        ? unstable_createMuiStrictModeTheme(defaultTheme)
-        : createTheme(defaultTheme);
-
->>>>>>> 14c8a62e
 const App = () => (
     <Admin
         dataProvider={dataProvider}
