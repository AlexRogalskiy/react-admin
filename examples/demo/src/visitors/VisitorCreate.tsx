--- conflicted
+++ resolved
@@ -64,67 +64,12 @@
     return errors;
 };
 
-<<<<<<< HEAD
-const VisitorCreate = () => (
-    <Create>
-        <StyledSimpleForm validate={validatePasswords}>
-            <SectionTitle label="resources.customers.fieldGroups.identity" />
-            <TextInput
-                autoFocus
-                source="first_name"
-                formClassName={classes.first_name}
-                validate={requiredValidate}
-            />
-            <TextInput
-                source="last_name"
-                formClassName={classes.last_name}
-                validate={requiredValidate}
-            />
-            <TextInput
-                type="email"
-                source="email"
-                validation={{ email: true }}
-                fullWidth
-                formClassName={classes.email}
-                validate={[required(), email()]}
-            />
-            <DateInput source="birthday" />
-            <Separator />
-            <SectionTitle label="resources.customers.fieldGroups.address" />
-            <TextInput
-                source="address"
-                formClassName={classes.address}
-                multiline
-                fullWidth
-                helperText={false}
-            />
-            <TextInput
-                source="zipcode"
-                formClassName={classes.zipcode}
-                helperText={false}
-            />
-            <TextInput
-                source="city"
-                formClassName={classes.city}
-                helperText={false}
-            />
-            <Separator />
-            <SectionTitle label="resources.customers.fieldGroups.password" />
-            <PasswordInput source="password" formClassName={classes.password} />
-            <PasswordInput
-                source="confirm_password"
-                formClassName={classes.confirm_password}
-            />
-        </StyledSimpleForm>
-    </Create>
-);
-=======
-const VisitorCreate = (props: CreateProps) => {
-    const classes = useStyles(props);
+const VisitorCreate = () => {
     const date = new Date();
+
     return (
-        <Create {...props}>
-            <SimpleForm
+        <Create>
+            <StyledSimpleForm
                 // Here for the GQL provider
                 initialValues={{
                     birthday: date,
@@ -189,11 +134,10 @@
                     source="confirm_password"
                     formClassName={classes.confirm_password}
                 />
-            </SimpleForm>
+            </StyledSimpleForm>
         </Create>
     );
 };
->>>>>>> bc8570dd
 
 const requiredValidate = [required()];
 
