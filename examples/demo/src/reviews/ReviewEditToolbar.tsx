import * as React from 'react';
import { styled } from '@mui/material/styles';
import { Fragment } from 'react';
import MuiToolbar from '@mui/material/Toolbar';

import {
    SaveButton,
    DeleteButton,
    ToolbarProps,
    useRecordContext,
    useNotify,
    useRedirect,
} from 'react-admin';
import AcceptButton from './AcceptButton';
import RejectButton from './RejectButton';
import { Review } from '../types';

const PREFIX = 'ReviewEditToolbar';

const classes = {
    root: `${PREFIX}-root`,
};

const StyledMuiToolbar = styled(MuiToolbar)(({ theme }) => ({
    [`&.${classes.root}`]: {
        backgroundColor: theme.palette.background.paper,
        display: 'flex',
        justifyContent: 'space-between',
    },
}));

const ReviewEditToolbar = (props: ToolbarProps<Review>) => {
    const { basePath, invalid, resource, saving } = props;
    const redirect = useRedirect();
    const notify = useNotify();

<<<<<<< HEAD
    const record = useRecordContext<Review>();
=======
    const record = useRecordContext(props);
>>>>>>> 8d59b9dd

    if (!record) return null;
    return (
        <StyledMuiToolbar className={classes.root}>
            {record.status === 'pending' ? (
                <Fragment>
                    <AcceptButton record={record} />
                    <RejectButton record={record} />
                </Fragment>
            ) : (
                <Fragment>
                    <SaveButton
                        invalid={invalid}
                        saving={saving}
                        mutationOptions={{
                            onSuccess: () => {
                                notify('ra.notification.updated', {
                                    type: 'info',
                                    messageArgs: { smart_count: 1 },
                                    undoable: true,
                                });
                                redirect('list', '/reviews');
                            },
                        }}
                        submitOnEnter={true}
                    />
                    <DeleteButton
                        basePath={basePath}
                        record={record}
                        resource={resource}
                    />
                </Fragment>
            )}
        </StyledMuiToolbar>
    );
};

export default ReviewEditToolbar;<|MERGE_RESOLUTION|>--- conflicted
+++ resolved
@@ -34,11 +34,7 @@
     const redirect = useRedirect();
     const notify = useNotify();
 
-<<<<<<< HEAD
-    const record = useRecordContext<Review>();
-=======
     const record = useRecordContext(props);
->>>>>>> 8d59b9dd
 
     if (!record) return null;
     return (
