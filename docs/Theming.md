--- conflicted
+++ resolved
@@ -328,21 +328,9 @@
     title: PropTypes.string.isRequired,
 };
 
-<<<<<<< HEAD
 const mapStateToProps = state => ({ isLoading: state.admin.loading > 0 });
 export default connect(mapStateToProps, { setSidebarVisibility })(MyLayout);
 ```
-=======
-function mapStateToProps(state) {
-    return {
-        isLoading: state.admin.loading > 0,
-    };
-}
-
-export default connect(mapStateToProps, {
-    setSidebarVisibility: setSidebarVisibilityAction,
-})(MyLayout);
-```
 
 
 ## Notifications
@@ -355,5 +343,4 @@
 <Notification autoHideDuration={5000} />
 ```
 
-**Tip**: if you use the `showNotification` action, then you can define `autoHideDuration` per message as the third parameter of the `showNotification` action creator.
->>>>>>> 9f232e3d
+**Tip**: if you use the `showNotification` action, then you can define `autoHideDuration` per message as the third parameter of the `showNotification` action creator.