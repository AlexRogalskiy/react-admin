---
layout: default
title: "My First Project Tutorial"
---

# React-Admin Tutorial

This 30 minutes tutorial will expose how to create a new admin app based on an existing REST API.

## Setting Up

React-admin uses React. We'll use Facebook's [create-react-app](https://github.com/facebookincubator/create-react-app) to create an empty React app, and install the `react-admin` package:

```sh
npm install -g create-react-app
create-react-app test-admin
cd test-admin/
yarn add react-admin ra-data-json-server prop-types
yarn start
```

You should be up and running with an empty React application on port 3000.

## Using an API As Data Source

React-admin runs in the browser, and uses APIs for fetching and storing data.

We'll be using [JSONPlaceholder](http://jsonplaceholder.typicode.com/), a fake REST API designed for testing and prototyping, as the datasource for the admin. Here is what it looks like:

```
curl http://jsonplaceholder.typicode.com/users/2
```

```json
{
  "id": 2,
  "name": "Ervin Howell",
  "username": "Antonette",
  "email": "Shanna@melissa.tv",
  "address": {
    "street": "Victor Plains",
    "suite": "Suite 879",
    "city": "Wisokyburgh",
    "zipcode": "90566-7771",
    "geo": {
      "lat": "-43.9509",
      "lng": "-34.4618"
    }
  },
  "phone": "010-692-6593 x09125",
  "website": "anastasia.net",
  "company": {
    "name": "Deckow-Crist",
    "catchPhrase": "Proactive didactic contingency",
    "bs": "synergize scalable supply-chains"
  }
}
```

JSONPlaceholder provides endpoints for users, posts, and comments. The admin we'll build should allow to Create, Retrieve, Update, and Delete (CRUD) these resources.

## Making Contact With The API Using a Data Provider

Bootstrap the admin app by replacing the `src/App.js` by the following code:

```jsx
// in src/App.js
import React from 'react';
import { Admin } from 'react-admin';
import jsonServerProvider from 'ra-data-json-server';

const dataProvider = jsonServerProvider('http://jsonplaceholder.typicode.com');
const App = () => <Admin dataProvider={dataProvider} />;

export default App;
```

That's enough for react-admin to render an empty app and confirm that the setup is done: 

![Empty Admin](./img/tutorial_empty.png)

The `App` component renders an `<Admin>` component, which is the root component of a react-admin application. This component expects a `dataProvider` prop - a function capable of fetching data from an API. Since there is no standard for data exchanges between computers, you will probably have to write a custom provider to connect react-admin to your own APIs - but we'll dive into Data Providers later. For now, let's take advantage of the `ra-data-json-server` data provider, which speaks the same REST dialect as JSONPlaceholder.

Now it's time to add features!

## Mapping API Endpoints With Resources

The `<Admin>` component expects one or more `<Resource>` child components. Each resource maps a name to an endpoint in the API. Edit the `App.js` file to add a resource named `users`:

```diff
// in src/App.js
import React from 'react';
-import { Admin } from 'react-admin';
+import { Admin, Resource, ListGuesser } from 'react-admin';
import jsonServerProvider from 'ra-data-json-server';

const dataProvider = jsonServerProvider('http://jsonplaceholder.typicode.com');
-const App = () => <Admin dataProvider={dataProvider} />;
+const App = () => (
+    <Admin dataProvider={dataProvider}>
+        <Resource name="users" list={ListGuesser} />
+    </Admin>
+);

export default App;
```

The line `<Resource name="users" />` informs react-admin to fetch the "users" records from the [http://jsonplaceholder.typicode.com/users](http://jsonplaceholder.typicode.com/users) URL. `<Resource>` also defines the React components to use for each CRUD operation (`list`, `create`, `edit`, and `show`).

The `list={ListGuesser}` prop means that react-admin should use the `<ListGuesser>` component to display the list of posts. This component *guesses* the format to use for the columns of the list based on the data fetched from the API:

![Users List](./img/tutorial_users_list.png)

If you look at the network tab in the browser developer tools, you'll notice that the application fetched the `http://jsonplaceholder.typicode.com/users` URL, then used the results to build the datagrid. That's basically how react-admin works.

The list is already functional: you can reorder it by clicking on column headers, or change pages by using the bottom pagination controls. The `ra-data-json-server` data provider translates these actions to a query string that JSONPlaceholder understands.

## Selecting Columns

The `<ListGuesser>` component is not meant to be used in production - it's just a way to quicky bootstrap an admin. That means you'll have to replace the `ListGuesser` component in the `users` resource by a custom React component. Fortunately, `ListGuesser` dumps the code of the list it has guessed to the console:

![Guessed Users List](./img/tutorial_guessed_list.png)

Let's copy this code, and create a new `UserList` component, in a new file named `users.js`:

```jsx
// in src/users.js
import React from 'react';
import { List, Datagrid, TextField, EmailField } from 'react-admin';

export const UserList = props => (
    <List {...props}>
        <Datagrid rowClick="edit">
            <TextField source="id" />
            <TextField source="name" />
            <TextField source="username" />
            <EmailField source="email" />
            <TextField source="address.street" />
            <TextField source="phone" />
            <TextField source="website" />
            <TextField source="company.name" />
        </Datagrid>
    </List>
);
```

Then, edit the `App.js` file to use this new component instead of `ListGuesser`:

```diff
// in src/App.js
-import { Admin, Resource, ListGuesser } from 'react-admin';
+import { Admin, Resource } from 'react-admin';
+import { UserList } from './users';

const App = () => (
    <Admin dataProvider={dataProvider}>
-       <Resource name="users" list={ListGuesser} />
+       <Resource name="users" list={UserList} />
    </Admin>
);
```

![Users List](./img/tutorial_users_list.png)

There is no visible change in the browser - except now, the app uses a component that you can customize. 

The main component of the users list is a `<List>` component, responsible for grabbing the information from the API, displaying the page title, and handling pagination. This list then delegates the display of the actual list of users to its child. In this case, that's a `<Datagrid>` component, which renders a table with one row for each record. The datagrid uses its child components (here, a list of `<TextField>` and `<EmailField>`) to determine the columns to render. Each Field component maps a different field in the API response, specified by the `source` prop.

The `ListGuesser` created one column for every field in the response. That's a bit too much of a usable grid, so let's remove a couple `<TextField>` from the datagrid and see the effect:

```diff
// in src/users.js
import React from 'react';
import { List, Datagrid, TextField, EmailField } from 'react-admin';

export const UserList = props => (
    <List {...props}>
        <Datagrid rowClick="edit">
            <TextField source="id" />
            <TextField source="name" />
-           <TextField source="username" />
            <EmailField source="email" />
-           <TextField source="address.street" />
            <TextField source="phone" />
            <TextField source="website" />
            <TextField source="company.name" />
        </Datagrid>
    </List>
);
```

![Users List](./img/tutorial_users_list_selected_columns.png)

What you've just done reflects the early stages of development with react-admin: let the guesser do the job, select only the fields you want, and start customizing types.

## Using Field Types

You've just met the `<TextField>` and the `<EmailField>` components. React-admin provides more Field components, mapping various data types: number, date, image, HTML, array, reference, etc.

For instance, the `website` field looks like an URL. Instead of displaying it as text, why not display it using a clickable link? That's exactly what the `<UrlField>` does:

```diff
// in src/users.js
import React from 'react';
-import { List, Datagrid, TextField, EmailField } from 'react-admin';
+import { List, Datagrid, TextField, EmailField, UrlField } from 'react-admin';

export const UserList = props => (
    <List {...props}>
        <Datagrid rowClick="edit">
            <TextField source="id" />
            <TextField source="name" />
            <EmailField source="email" />
            <TextField source="phone" />
-           <TextField source="website" />
+           <UrlField source="website" />
            <TextField source="company.name" />
        </Datagrid>
    </List>
);
```

![Url Field](./img/tutorial_url_field.png)

In react-admin, fields are simple React components. At runtime, they receive the `record` fetched from the API (e.g. `{ "id": 2, "name": "Ervin Howell", "website": "anastasia.net", ... }`), and the `source` field they should display (e.g. `website`).

That means that writing a custom Field component is really straightforward. For instance, here is a simplified version of the `UrlField`:

```jsx
// in src/MyUrlField.js
import React from 'react';

const MyUrlField = ({ record = {}, source }) =>
    <a href={record[source]}>
        {record[source]}
    </a>;

export default MyUrlField;
```

You can use this component in `<UserList>`, instead of react-admin's `<UrlField>` component, and it will work just the same.

```diff
// in src/users.js
import React from 'react';
-import { List, Datagrid, TextField, EmailField, UrlField } from 'react-admin';
+import { List, Datagrid, TextField, EmailField } from 'react-admin';
+import MyUrlField from './MyUrlField';

export const UserList = props => (
    <List {...props}>
        <Datagrid rowClick="edit">
            <TextField source="id" />
            <TextField source="name" />
            <EmailField source="email" />
            <TextField source="phone" />
-           <UrlField source="website" />
+           <MyUrlField source="website" />
            <TextField source="company.name" />
        </Datagrid>
    </List>
);
```

Yes, you can replace any of react-admin's components with your own! That means react-admin never blocks you: if one react-admin component doesn't perfectly suit your needs, you can easily swap it with your own version.

## Customizing Styles

The `MyUrlField` component is a perfect opportunity to illustrate how to customize styles. React-admin relies on [material-ui](https://v1.material-ui.com/), a set of React components modeled after Google's [Material Design UI Guidelines](https://material.io/). Material-ui uses [JSS](https://github.com/cssinjs/jss), a CSS-in-JS solution, for styling components. Let's take advantage of the capabilities of JSS to remove the underline from the link and add an icon:

```jsx
// in src/MyUrlField.js
import React from 'react';
import { makeStyles } from '@material-ui/core/styles';
import LaunchIcon from '@material-ui/icons/Launch';

const useStyles = makeStyles({
    link: {
        textDecoration: 'none',
    },
    icon: {
        width: '0.5em',
        paddingLeft: 2,
    },
});

const MyUrlField = ({ record = {}, source }) => {
    const classes = useStyles();
    return (
        <a href={record[source]} className={classes.link}>
            {record[source]}
            <LaunchIcon className={classes.icon} />
        </a>;
    );
}

export default MyUrlField;
```

![Custom styles](./img/tutorial_custom_styles.png)

In JSS, you define styles as a JavaScript object, using the JS variants of the CSS property names (e.g. `textDecoration` instead of `text-decoration`). To pass these styles to the component, use `makeStyles` to build a React hook. The hook will create new class names for these styles, and return the new class names in the `classes` object. Then, use these names in a `className` prop, as you would with a regular CSS class.

<<<<<<< HEAD
**Tip**: There is much more to JSS than what this tutorial covers. Read the [material-ui documentation](https://material-ui.com/styles/basics) to learn more about theming, vendor prefixes, responsive utilities, etc.
=======
**Tip**: There is much more to JSS than what this tutorial covers. Read the [material-ui documentation](https://v1.material-ui.com/) to learn more about theming, vendor prefixes, responsive utilities, etc.
>>>>>>> 810e2e4f

**Tip**: Material-ui supports other CSS-in-JS solutions, including [Styled components](https://material-ui.com/styles/basics/#styled-components-api).

## Handling Relationships

In JSONPlaceholder, each `post` record includes a `userId` field, which points to a `user`:

```json
{
    "id": 1,
    "title": "sunt aut facere repellat provident occaecati excepturi optio reprehenderit",
    "body": "quia et suscipit\nsuscipit recusandae consequuntur expedita et cum\nreprehenderit molestiae ut ut quas totam\nnostrum rerum est autem sunt rem eveniet architecto",
    "userId": 1
}
```

React-admin knows how to take advantage of these foreign keys to fetch references. Let's see how the `ListGuesser` manages them by creating a new `<Resource>` for the `/posts` API endpoint:

```diff
// in src/App.js
import React from 'react';
-import { Admin, Resource } from 'react-admin';
+import { Admin, Resource, ListGuesser } from 'react-admin';
import jsonServerProvider from 'ra-data-json-server';
import { UserList } from './users';

const App = () => (
    <Admin dataProvider={dataProvider}>
+       <Resource name="posts" list={ListGuesser} />
        <Resource name="users" list={UserList} />
    </Admin>
);

export default App;
```

![Guessed Post List](./img/tutorial_guessed_post_list.png)

The `ListGuesser` suggests using a `<ReferenceField>` for the `userId` field. Let's play with this new field by creating the `PostList` component based on the code dumped by the guesser:

```jsx
// in src/posts.js
import React from 'react';
import { List, Datagrid, TextField, ReferenceField } from 'react-admin';

export const PostList = props => (
    <List {...props}>
        <Datagrid rowClick="edit">
            <ReferenceField source="userId" reference="users">
                <TextField source="id" />
            </ReferenceField>
            <TextField source="id" />
            <TextField source="title" />
            <TextField source="body" />
        </Datagrid>
    </List>
);
```

```diff
// in src/App.js
-import { Admin, Resource, ListGuesser } from 'react-admin';
+import { Admin, Resource } from 'react-admin';
+import { PostList } from './posts';
import { UserList } from './users';

const App = () => (
    <Admin dataProvider={dataProvider}>
-       <Resource name="posts" list={ListGuesser} />
+       <Resource name="posts" list={PostList} />
        <Resource name="users" list={UserList} />
    </Admin>
);
```

When displaying the posts list, the app displays the `id` of the post author as a `<TextField>`. This `id` field doesn't mean much, let's use the user `name` instead:

```diff
// in src/posts.js
export const PostList = props => (
    <List {...props}>
        <Datagrid rowClick="edit">
            <ReferenceField source="userId" reference="users">
-               <TextField source="id" />
+               <TextField source="name" />
            </ReferenceField>
            <TextField source="id" />
            <TextField source="title" />
            <TextField source="body" />
        </Datagrid>
    </List>
);
```

The post list now displays the user names on each line.

![Post List With User Names](./img/tutorial_list_user_name.png)

**Tip**: The `<ReferenceField>` component alone doesn't display anything. It just fetches the reference data, and passes it as a `record` to its child component (a `<TextField>` in our case). Just like the `<List>` component, all `<Reference>` components are only responsible for fetching and preparing data, and delegate rendering to their children.

**Tip**: Look at the network tab of your browser again: react-admin deduplicates requests for users, and aggregates them in order to make only *one* HTTP request to the `/users` endpoint for the whole datagrid. That's one of many optimizations that keep the UI fast and responsive.

To finish the post list, place the post `id` field as first column, and remove the `body` field. From a UX point of view, fields containing large chunks of text should not appear in a datagrid, only in detail views. Also, to make the Edit action stand out, let's replace the `rowClick` action by an explicit action button:

```diff
// in src/posts.js
import React from 'react';
-import { List, Datagrid, TextField, ReferenceField } from 'react-admin';
+import { List, Datagrid, TextField, ReferenceField, EditButton } from 'react-admin';

export const PostList = props => (
    <List {...props}>
-       <Datagrid rowClick="edit">
+       <Datagrid>
+           <TextField source="id" />
            <ReferenceField source="userId" reference="users">
                <TextField source="name" />
            </ReferenceField>
-           <TextField source="id" />
            <TextField source="title" />
-           <TextField source="body" />
+           <EditButton />
        </Datagrid>
    </List>
);
```

![Post List With Less Columns](./img/tutorial_post_list_less_columns.png)

## Adding Creation and Editing Capabilities

An admin interface isn't just about displaying remote data, it should also allow editing records. React-admin provides an `<Edit>` components for that purpose ; let's use the `<EditGuesser>` to help bootstrap it.

```diff
// in src/App.js
-import { Admin, Resource } from 'react-admin';
+import { Admin, Resource, EditGuesser } from 'react-admin';
import { PostList } from './posts';
import { UserList } from './users';

const App = () => (
    <Admin dataProvider={dataProvider}>
-       <Resource name="posts" list={PostList} />
+       <Resource name="posts" list={PostList} edit={EditGuesser} />
        <Resource name="users" list={UserList} />
    </Admin>
);
```

![Post Edit Guesser](./img/tutorial_edit_guesser.gif)

Users can display the edit page just by clicking on the Edit button. The form rendered is already functional; it issues `PUT` requests to the REST API upon submission.

Copy the `PostEdit` code dumped by the guesser in the console to the `posts.js` file so that you can customize the view. Don't forget to `import` the new components from react-admin.

You can now adjust the `PostEdit` component to disable the edition of the primary key (`id`), place it first, use the user `name` instead of the user `id` in the reference, and use a longer text input for the `body` field, as follows:

```diff
// in src/posts.js
export const PostEdit = props => (
    <Edit {...props}>
        <SimpleForm>
+           <TextInput disabled source="id" />
            <ReferenceInput source="userId" reference="users">
-               <SelectInput optionText="id" />
+               <SelectInput optionText="name" />
            </ReferenceInput>
-           <TextInput source="id" />
            <TextInput source="title" />
-           <TextInput source="body" />
+           <LongTextInput source="body" />
        </SimpleForm>
    </Edit>
);
```

If you've understood the `<List>` component, the `<Edit>` component will be no surprise. It's responsible for fetching the record, and displaying the page title. It passes the record down to the `<SimpleForm>` component, which is responsible for the form layout, default values, and validation. Just like `<Datagrid>`, `<SimpleForm>` uses its children to determine the form inputs to display. It expects *input components* as children. `<TextInput>`, `<ReferenceInput>`, and `<SelectInput>` are such inputs.

The `<ReferenceInput>` takes the same props as the `<ReferenceField>` (used earlier in the `PostList` page). `<ReferenceInput>` uses these props to fetch the API for possible references related to the current record (in this case, possible `users` for the current `post`). It then passes these possible references to the child component (`<SelectInput>`), which is responsible for displaying them (via their `name` in that case), and letting the user select one. `<SelectInput>` renders as a `<select>` tag in HTML.

Before you can use that custom component in the `App.js`, copy the `PostEdit` component into a `PostCreate`, and replace `Edit` by `Create`:

```jsx
// in src/posts.js
export const PostCreate = props => (
    <Create {...props}>
        <SimpleForm>
            <ReferenceInput source="userId" reference="users">
                <SelectInput optionText="name" />
            </ReferenceInput>
            <TextInput source="title" />
            <LongTextInput source="body" />
        </SimpleForm>
    </Create>
);
```

**Tip**: The `<PostEdit>` and the `<PostCreate>` components use almost the same child form, except for the additional `id` input in `<PostEdit>`. In most cases, the forms for creating and editing a record are a bit different, because most APIs create primary keys server-side. But if the forms are the same, you can share a common form component in `<PostEdit>` and `<PostCreate>`.

To use the new `<PostEdit>` and `<PostCreate>` components in the posts resource, just add them as `edit` and `create` attributes in the `<Resource name="posts">` component:

```diff
// in src/App.js
-import { Admin, Resource, EditGuesser } from 'react-admin';
+import { Admin, Resource } from 'react-admin';
-import { PostList } from './posts';
+import { PostList, PostEdit, PostCreate } from './posts';
import { UserList } from './users';

const App = () => (
    <Admin dataProvider={dataProvider}>
-       <Resource name="posts" list={PostList} edit={EditGuesser} />
+       <Resource name="posts" list={PostList} edit={PostEdit} create={PostCreate} />
        <Resource name="users" list={UserList} />
    </Admin>
);
```

![Post Creation](./img/tutorial_post_create.gif)

React-admin automatically adds a "create" button on top of the posts list to give access to the `<PostCreate>` component. And the creation form works ; it issues a `POST` request to the REST API upon submission.

## Optimistic Rendering And Undo

Unfortunately, JSONPlaceholder is a read-only API; although it seems to accept `POST` and `PUT` requests, it doesn't take into account the creations and edits - that's why, in this particular case, you will see errors after creation, and you won't see your edits after you save them. It's just an artifact of JSONPlaceholder.

But then, how come the newly created post appears in the list just after creation in the screencast above?

That's because react-admin uses *optimistic rendering*. When a user edits a record and hits the "Save" button, the UI shows a confirmation and displays the updated data *before sending the update query to server*. The main benefit is that UI changes are immediate - no need to wait for the server response. It's a great comfort for users.

But there is an additional benefit: it also allows the "Undo" feature. Undo is already functional in the admin at that point. Try editing a record, then hit the "Undo" link in the black confirmation box before it slides out. You'll see that the app does not send the `UPDATE` query to the API, and displays the non-modified data.

![Undo Post Editing](./img/tutorial_post_edit_undo.gif)

Even though updates appear immediately due to Optimistic Rendering, React-admin only sends them to the server after a short delay (about 5 seconds). During this delay, the user can undo the action, and react-admin will never send the update. 

Optimistic Rendering and Undo require no specific code on the API side - react-admin handles them purely on the client-side. That means that you'll get them for free with your own API!

**Note**: When you add the ability to edit an item, you also add the ability to delete it. The "Delete" button in the edit view is fully working out of the box - and it is also "Undo"-able .

The post editing page has a slight problem: it uses the post id as main title (the text displayed in the top bar). Let's customize the view title with a title component:

```diff
// in src/posts.js
+const PostTitle = ({ record }) => {
+    return <span>Post {record ? `"${record.title}"` : ''}</span>;
+};

export const PostEdit = props => (
-   <Edit {...props}>
+   <Edit title={<PostTitle />} {...props}>
        // ...
    </Edit>
);
```

![Post Edit Title](./img/tutorial_post_title.png)

## Adding Search And Filters To The List

Let's get back to the post list for a minute. It offers sorting and pagination, but one feature is missing: the ability to search content.

React-admin can use Input components to create a multi-criteria search engine in the list view. First, create a `<Filter>` component just like you would write a `<SimpleForm>` component, using input components as children. Then, add it to the list using the `filters` prop:

```jsx
// in src/posts.js
import { Filter, ReferenceInput, SelectInput, TextInput, List } from 'react-admin';

const PostFilter = (props) => (
    <Filter {...props}>
        <TextInput label="Search" source="q" alwaysOn />
        <ReferenceInput label="User" source="userId" reference="users" allowEmpty>
            <SelectInput optionText="name" />
        </ReferenceInput>
    </Filter>
);

export const PostList = (props) => (
    <List filters={<PostFilter />} {...props}>
        // ...
    </List>
);
```

The first filter, 'q', takes advantage of a full-text functionality offered by JSONPlaceholder. It is `alwaysOn`, so it always appears on the screen. Users can add the second filter, `userId`, thanks to the "add filter" button, located on the top of the list. As it's a `<ReferenceInput>`, it's already populated with possible users. 

![posts search engine](./img/filters.gif)

Filters are "search-as-you-type", meaning that when the user enters new values in the filter form, the list refreshes (via an API request) immediately.

**Tip**: Note that the `label` property can be used on any any field to customize the field label.

## Customizing the Menu Icons

The sidebar menu shows the same icon for both posts and users. Customizing the menu icon is just a matter of passing an `icon` attribute to each `<Resource>`:

```jsx
// in src/App.js
import PostIcon from '@material-ui/icons/Book';
import UserIcon from '@material-ui/icons/Group';

const App = () => (
    <Admin dataProvider={dataProvider}>
        <Resource name="posts" list={PostList} edit={PostEdit} create={PostCreate} icon={PostIcon} />
        <Resource name="users" list={UserList} icon={UserIcon} />
    </Admin>
);
```

![custom menu icons](./img/custom-menu.gif)

## Using a Custom Home Page

By default, react-admin displays the list page of the first `Resource` element as home page. If you want to display a custom component instead, pass it in the `dashboard` prop of the `<Admin>` component.

```jsx
// in src/Dashboard.js
import React from 'react';
import Card from '@material-ui/core/Card';
import CardContent from '@material-ui/core/CardContent';
import CardHeader from '@material-ui/core/CardHeader';

export default () => (
    <Card>
        <CardHeader title="Welcome to the administration" />
        <CardContent>Lorem ipsum sic dolor amet...</CardContent>
    </Card>
);
```

```jsx
// in src/App.js
import Dashboard from './Dashboard';

const App = () => (
    <Admin dashboard={Dashboard} dataProvider={dataProvider}>
        // ...
    </Admin>
);
```

![Custom home page](./img/dashboard.png)

## Adding a Login Page

Most admin apps require authentication. React-admin can check user credentials before displaying a page, and redirect to a login form when the REST API returns a 403 error code.

*What* those credentials are, and *how* to get them, are questions that you, as a developer, must answer. React-admin makes no assumption about your authentication strategy (basic auth, OAuth, custom route, etc), but gives you the hooks to plug your logic at the right place - by calling an `authProvider` function.

For this tutorial, since there is no public authentication API we can use a fake authentication provider that accepts every login request, and stores the `username` in `localStorage`. Each page change will require that `localStorage` contains a `username` item.

The `authProvider` is a simple function, which must return a `Promise`:

```jsx
// in src/authProvider.js
import { AUTH_LOGIN, AUTH_LOGOUT, AUTH_ERROR, AUTH_CHECK } from 'react-admin';

export default (type, params) => {
    // called when the user attempts to log in
    if (type === AUTH_LOGIN) {
        const { username } = params;
        localStorage.setItem('username', username);
        // accept all username/password combinations
        return Promise.resolve();
    }
    // called when the user clicks on the logout button
    if (type === AUTH_LOGOUT) {
        localStorage.removeItem('username');
        return Promise.resolve();
    }
    // called when the API returns an error
    if (type === AUTH_ERROR) {
        const { status } = params;
        if (status === 401 || status === 403) {
            localStorage.removeItem('username');
            return Promise.reject();
        }
        return Promise.resolve();
    }
    // called when the user navigates to a new location
    if (type === AUTH_CHECK) {
        return localStorage.getItem('username')
            ? Promise.resolve()
            : Promise.reject();
    }
    return Promise.reject('Unknown method');
};
```

**Tip**: As the `dataProvider` response is asynchronous, you can easily fetch an authentication server in there.

To enable this authentication strategy, pass the client as the `authProvider` prop in the `<Admin>` component:

```jsx
// in src/App.js
import Dashboard from './Dashboard';
import authProvider from './authProvider';

const App = () => (
    <Admin dashboard={Dashboard} authProvider={authProvider} dataProvider={dataProvider}>
        // ...
    </Admin>
);
```

Once the app reloads, it's now behind a login form that accepts everyone:

![Login form](./img/login.gif)

## Supporting Mobile Devices

The react-admin layout is already responsive. Try to resize your browser to see how the sidebar switches to a drawer on smaller screens.

But a responsive layout is not enough to make a responsive app. Datagrid components work well on desktop, but are absolutely not adapted to mobile devices. If your admin must be used on mobile devices, you'll have to provide an alternative component for small screens.

First, you should know that you don't have to use the `<Datagrid>` component as `<List>` child. You can use any other component you like. For instance, the `<SimpleList>` component:

```jsx
// in src/posts.js
import React from 'react';
import { List, SimpleList } from 'react-admin';

export const PostList = (props) => (
    <List {...props}>
        <SimpleList
            primaryText={record => record.title}
            secondaryText={record => `${record.views} views`}
            tertiaryText={record => new Date(record.published_at).toLocaleDateString()}
        />
    </List>
);
```

![Mobile post list](./img/tutorial_mobile_post_list.gif)

The `<SimpleList>` component uses [material-ui's `<List>` and `<ListItem>` components](http://v1.material-ui.com/demos/lists), and expects functions as `primaryText`, `secondaryText`, and `tertiaryText` props.

**Note:** Since JSONRestServer doesn't provide `views` or `published_at` values for posts, we switched to a custom API for those screenshots in order to demonstrate how to use some of the `SimpleList` component props.

That works fine on mobile, but now the desktop user experience is worse. The best compromise would be to use `<SimpleList>` on small screens, and `<Datagrid>` on other screens. That's where the `useMediaQuery` hook comes in:

```jsx
// in src/posts.js
import React from 'react';
import { useMediaQuery } from '@material-ui/core';
import { List, SimpleList, Datagrid, TextField, ReferenceField, EditButton } from 'react-admin';

export const PostList = (props) => {
    const isSmall = useMediaQuery(theme => theme.breakpoints.down('sm'));
    return (
        <List {...props}>
            {isSmall ? (
                <SimpleList
                    primaryText={record => record.title}
                    secondaryText={record => `${record.views} views`}
                    tertiaryText={record => new Date(record.published_at).toLocaleDateString()}
                />
            ) : (
                <Datagrid>
                    <TextField source="id" />
                    <ReferenceField label="User" source="userId" reference="users">
                        <TextField source="name" />
                    </ReferenceField>
                    <TextField source="title" />
                    <TextField source="body" />
                    <EditButton />
                </Datagrid>
            )}
        </List>
    );
}
```

This works exactly the way you expect. The lesson here is that react-admin takes care of responsive web design for the layout, but it's your job to use `useMediaQuery()` in pages.

![Responsive List](./img/responsive-list.gif)

## Connecting To A Real API

Here is the elephant in the room of this tutorial. In real world projects, the dialect of your API (REST? GraphQL? Something else?) won't match the JSONPlaceholder dialect. Writing a Data Provider is probably the first thing you'll have to do to make react-admin work. Depending on your API, this can require a few hours of additional work.

React-admin delegates every data query to a Data Provider function. This function must simply return a promise for the result. This gives extreme freedom to map any API dialect, add authentication headers, use endpoints from several domains, etc.

For instance, let's imagine you have to use the `my.api.url` REST API, which expects the following parameters:

| Action              | Expected API request |
|---------------------|---------------------- |
| Get list            | `GET http://my.api.url/posts?sort=['title','ASC']&range=[0, 24]&filter={title:'bar'}` |
| Get one record      | `GET http://my.api.url/posts/123` |
| Get several records | `GET http://my.api.url/posts?filter={id:[123,456,789]}` |
| Update a record     | `PUT http://my.api.url/posts/123` |
| Create a record     | `POST http://my.api.url/posts/123` |
| Delete a record     | `DELETE http://my.api.url/posts/123` |

React-admin defines custom verbs for each of the actions of this list. Just like HTTP verbs (`GET`, `POST`, etc.), react-admin verbs qualify a request to a data provider. React-admin verbs are called `GET_LIST`, `GET_ONE`, `GET_MANY`, `CREATE`, `UPDATE`, and `DELETE`. The Data Provider will have to map each of these verbs to one (or many) HTTP request(s).

The code for a Data Provider for the `my.api.url` API is as follows:

```jsx
// in src/dataProvider
import {
    GET_LIST,
    GET_ONE,
    GET_MANY,
    GET_MANY_REFERENCE,
    CREATE,
    UPDATE,
    DELETE,
    fetchUtils,
} from 'react-admin';
import { stringify } from 'query-string';

const API_URL = 'my.api.url';

/**
 * @param {String} type One of the constants appearing at the top of this file, e.g. 'UPDATE'
 * @param {String} resource Name of the resource to fetch, e.g. 'posts'
 * @param {Object} params The Data Provider request params, depending on the type
 * @returns {Object} { url, options } The HTTP request parameters
 */
const convertDataProviderRequestToHTTP = (type, resource, params) => {
    switch (type) {
    case GET_LIST: {
        const { page, perPage } = params.pagination;
        const { field, order } = params.sort;
        const query = {
            sort: JSON.stringify([field, order]),
            range: JSON.stringify([(page - 1) * perPage, page * perPage - 1]),
            filter: JSON.stringify(params.filter),
        };
        return { url: `${API_URL}/${resource}?${stringify(query)}` };
    }
    case GET_ONE:
        return { url: `${API_URL}/${resource}/${params.id}` };
    case GET_MANY: {
        const query = {
            filter: JSON.stringify({ id: params.ids }),
        };
        return { url: `${API_URL}/${resource}?${stringify(query)}` };
    }
    case GET_MANY_REFERENCE: {
        const { page, perPage } = params.pagination;
        const { field, order } = params.sort;
        const query = {
            sort: JSON.stringify([field, order]),
            range: JSON.stringify([(page - 1) * perPage, (page * perPage) - 1]),
            filter: JSON.stringify({ ...params.filter, [params.target]: params.id }),
        };
        return { url: `${API_URL}/${resource}?${stringify(query)}` };
    }
    case UPDATE:
        return {
            url: `${API_URL}/${resource}/${params.id}`,
            options: { method: 'PUT', body: JSON.stringify(params.data) },
        };
    case CREATE:
        return {
            url: `${API_URL}/${resource}`,
            options: { method: 'POST', body: JSON.stringify(params.data) },
        };
    case DELETE:
        return {
            url: `${API_URL}/${resource}/${params.id}`,
            options: { method: 'DELETE' },
        };
    default:
        throw new Error(`Unsupported fetch action type ${type}`);
    }
};

/**
 * @param {Object} response HTTP response from fetch()
 * @param {String} type One of the constants appearing at the top of this file, e.g. 'UPDATE'
 * @param {String} resource Name of the resource to fetch, e.g. 'posts'
 * @param {Object} params The Data Provider request params, depending on the type
 * @returns {Object} Data Provider response
 */
const convertHTTPResponseToDataProvider = (response, type, resource, params) => {
    const { headers, json } = response;
    switch (type) {
    case GET_LIST:
        return {
            data: json.map(x => x),
            total: parseInt(headers.get('content-range').split('/').pop(), 10),
        };
    case CREATE:
        return { data: { ...params.data, id: json.id } };
    default:
        return { data: json };
    }
};

/**
 * @param {string} type Request type, e.g GET_LIST
 * @param {string} resource Resource name, e.g. "posts"
 * @param {Object} payload Request parameters. Depends on the request type
 * @returns {Promise} the Promise for response
 */
export default (type, resource, params) => {
    const { fetchJson } = fetchUtils;
    const { url, options } = convertDataProviderRequestToHTTP(type, resource, params);
    return fetchJson(url, options)
        .then(response => convertHTTPResponseToDataProvider(response, type, resource, params));
};
```

**Tip**: `fetchJson()` is just a shortcut for `fetch().then(r => r.json())`, plus a control of the HTTP response code to throw an `HTTPError` in case of 4xx or 5xx response. Feel free to use `fetch()` directly if it doesn't suit your needs.

Using this provider instead of the previous `jsonServerProvider` is just a matter of switching a function:

```jsx
// in src/app.js
import dataProvider from './dataProvider';

const App = () => (
    <Admin dataProvider={dataProvider}>
        // ...
    </Admin>
);
```

## Conclusion

React-admin was built with customization in mind. You can replace any react-admin component with a component of your own, for instance to display a custom list layout, or a different edit form for a given resource.

Now that you've completed the tutorial, continue reading the [react-admin documentation](http://marmelab.com/react-admin/), and read the [Material UI components documentation](http://v1.material-ui.com/).<|MERGE_RESOLUTION|>--- conflicted
+++ resolved
@@ -266,7 +266,7 @@
 
 ## Customizing Styles
 
-The `MyUrlField` component is a perfect opportunity to illustrate how to customize styles. React-admin relies on [material-ui](https://v1.material-ui.com/), a set of React components modeled after Google's [Material Design UI Guidelines](https://material.io/). Material-ui uses [JSS](https://github.com/cssinjs/jss), a CSS-in-JS solution, for styling components. Let's take advantage of the capabilities of JSS to remove the underline from the link and add an icon:
+The `MyUrlField` component is a perfect opportunity to illustrate how to customize styles. React-admin relies on [material-ui](https://material-ui.com/), a set of React components modeled after Google's [Material Design UI Guidelines](https://material.io/). Material-ui uses [JSS](https://github.com/cssinjs/jss), a CSS-in-JS solution, for styling components. Let's take advantage of the capabilities of JSS to remove the underline from the link and add an icon:
 
 ```jsx
 // in src/MyUrlField.js
@@ -301,11 +301,7 @@
 
 In JSS, you define styles as a JavaScript object, using the JS variants of the CSS property names (e.g. `textDecoration` instead of `text-decoration`). To pass these styles to the component, use `makeStyles` to build a React hook. The hook will create new class names for these styles, and return the new class names in the `classes` object. Then, use these names in a `className` prop, as you would with a regular CSS class.
 
-<<<<<<< HEAD
 **Tip**: There is much more to JSS than what this tutorial covers. Read the [material-ui documentation](https://material-ui.com/styles/basics) to learn more about theming, vendor prefixes, responsive utilities, etc.
-=======
-**Tip**: There is much more to JSS than what this tutorial covers. Read the [material-ui documentation](https://v1.material-ui.com/) to learn more about theming, vendor prefixes, responsive utilities, etc.
->>>>>>> 810e2e4f
 
 **Tip**: Material-ui supports other CSS-in-JS solutions, including [Styled components](https://material-ui.com/styles/basics/#styled-components-api).
 
@@ -741,7 +737,7 @@
 
 ![Mobile post list](./img/tutorial_mobile_post_list.gif)
 
-The `<SimpleList>` component uses [material-ui's `<List>` and `<ListItem>` components](http://v1.material-ui.com/demos/lists), and expects functions as `primaryText`, `secondaryText`, and `tertiaryText` props.
+The `<SimpleList>` component uses [material-ui's `<List>` and `<ListItem>` components](http://material-ui.com/demos/lists), and expects functions as `primaryText`, `secondaryText`, and `tertiaryText` props.
 
 **Note:** Since JSONRestServer doesn't provide `views` or `published_at` values for posts, we switched to a custom API for those screenshots in order to demonstrate how to use some of the `SimpleList` component props.
 
@@ -931,4 +927,4 @@
 
 React-admin was built with customization in mind. You can replace any react-admin component with a component of your own, for instance to display a custom list layout, or a different edit form for a given resource.
 
-Now that you've completed the tutorial, continue reading the [react-admin documentation](http://marmelab.com/react-admin/), and read the [Material UI components documentation](http://v1.material-ui.com/).+Now that you've completed the tutorial, continue reading the [react-admin documentation](http://marmelab.com/react-admin/), and read the [Material UI components documentation](http://material-ui.com/).