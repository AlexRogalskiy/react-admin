---
layout: default
title: "Input Components"
---

# Input Components

An `Input` component displays an input, or a dropdown list, a list of radio buttons, etc. Such components allow to edit a record property, and are common in the `<Edit>` and `<Create>` components, and in the List Filters.

```jsx
// in src/posts.js
import * as React from "react";
import { Edit, SimpleForm, ReferenceInput, SelectInput, TextInput, required } from 'react-admin';

export const PostEdit = () => (
    <Edit title={<PostTitle />}>
        <SimpleForm>
            <TextInput disabled source="id" />
            <ReferenceInput label="User" source="userId" reference="users" validate={[required()]}>
                <SelectInput optionText="name" />
            </ReferenceInput>
            <TextInput source="title" label="Post title" validate={[required()]} />
            <TextInput multiline source="body" initialValue="Lorem Ipsum" />
        </SimpleForm>
    </Edit>
);
```

## Common Input Props

All input components accept the following props:

| Prop            | Required | Type                      | Default | Description                                                                                                                                                         |
|-----------------| -------- |---------------------------| ------- |---------------------------------------------------------------------------------------------------------------------------------------------------------------------|
| `source`        | Required | `string`                  | -       | Name of the entity property to use for the input value                                                                                                              |
| `label`         | Optional | `string`                  | -       | Input label. In i18n apps, the label is passed to the `translate` function. Defaults to the humanized `source` when omitted. Set `label={false}` to hide the label. |
| `validate`      | Optional | `Function` &#124; `array` | -       | Validation rules for the current property. See the [Validation Documentation](./CreateEdit.md#validation) for details.                                              |
| `helperText`    | Optional | `string`                  | -       | Text to be displayed under the input                                                                                                                                |
| `fullWidth`     | Optional | `boolean`                 | `false` | If `true`, the input will expand to fill the form width                                                                                                             |
| `className`     | Optional | `string`                  | -       | Class name (usually generated by JSS) to customize the look and feel of the field element itself                                                                    |
| `formClassName` | Optional | `string`                  | -       | Class name to be applied to the container of the input (e.g. the `<div>` forming each row in `<SimpleForm>`)                                                        |
| [`sx`](https://mui.com/system/the-sx-prop/#main-content)  | Optional | `SxProps`                 | ''       | MUI shortcut for defining custom styles with access to the theme                                                         |

```jsx
<TextInput source="zb_title" label="Title" initialValue="Foo" />
```

React-admin uses [react-final-form](https://final-form.org/docs/react-final-form/getting-started) to control form inputs. Each input component also accepts all react-final-form [FieldProps](https://final-form.org/docs/react-final-form/types/FieldProps), including:

| Prop           | Required | Type       | Default | Description                                                                                                                                                                                                     |
| -------------- | -------- | ---------- | ------- | --------------------------------------------------------------------------------------------------------------------------------------------------------------------------------------------------------------- |
| `initialValue` | Optional | `mixed`    | -       | Value to be set when the property is `null` or `undefined`                                                                                                                                                      |
| `format`       | Optional | `Function` | -       | Callback taking the value from the form state and the name of the field, and returns the input value. See the [Transforming Input Value](./Inputs.md#transforming-input-value-tofrom-record) section.           |
| `parse`        | Optional | `Function` | -       | Callback taking the input value and name of the field, and returns the value you want stored in the form state. See the [Transforming Input Value](./Inputs.md#transforming-input-value-tofrom-record) section. |

Additional props are passed down to the underlying component (usually a material-ui component). For instance, when setting the `className` prop on a `TextInput` component, the underlying material-ui `<TextField>` receives it, and renders with custom styles. You can also set the underlying component `variant` and `margin` that way.

**Tip**: If you edit a record with a complex structure, you can use a path as the `source` parameter. For instance, if the API returns the following 'book' record:

```json
{
    "id": 1234,
    "title": "War and Peace",
    "author": {
        "firstName": "Leo",
        "lastName": "Tolstoi"
    }
}
```

Then you can display a text input to edit the author first name as follows:

```jsx
<TextInput source="author.firstName" />
```

**Tip**: If your interface has to support multiple languages, don't use the `label` prop, and put the localized labels in a dictionary instead. See the [Translation documentation](./Translation.md#translating-resource-and-field-names) for details.

**Tip**: For compatibility reasons, input components also accept the `defaultValue` prop - which is simply copied as the `initialValue` prop.

<<<<<<< HEAD
## Basic Inputs

### `<BooleanInput>` and `<NullableBooleanInput>`

`<BooleanInput />` is a toggle button allowing you to attribute a `true` or `false` value to a record field.

```jsx
import { BooleanInput } from 'react-admin';

<BooleanInput label="Commentable" source="commentable" />
```

![BooleanInput](./img/boolean-input.png)

This input does not handle `null` values. You would need the `<NullableBooleanInput />` component if you have to handle non-set booleans.

You can use the `options` prop to pass any option supported by the Material UI's `Switch` components. For example, here's how to set a custom checked icon:

{% raw %}
```jsx
import { BooleanInput } from 'react-admin';
import FavoriteIcon from '@material-ui/icons/Favorite';

<BooleanInput
    source="favorite"
    options={{
        checkedIcon: <FavoriteIcon />,
    }}
/>
```
{% endraw %}

![CustomBooleanInputCheckIcon](./img/custom-switch-icon.png)

Refer to [Material UI Switch documentation](https://material-ui.com/api/switch) for more details.

`<NullableBooleanInput />` renders as a dropdown list, allowing choosing between `true`, `false`, and `null` values.

```jsx
import { NullableBooleanInput } from 'react-admin';

<NullableBooleanInput label="Commentable" source="commentable" />
```

![NullableBooleanInput](./img/nullable-boolean-input.gif)

The labels of the options can be customized for the entire application by overriding the translation.

```jsx
import polyglotI18nProvider from 'ra-i18n-polyglot';
import englishMessages from 'ra-language-english';

englishMessages.ra.boolean.null = 'Null label';
englishMessages.ra.boolean.false = 'False label';
englishMessages.ra.boolean.true = 'True label';
const i18nProvider = polyglotI18nProvider(() => englishMessages, 'en');

<Admin i18nProvider={i18nProvider}></Admin>
```

Additionally, individual instances of `NullableBooleanInput` may be customized by setting the `nullLabel`, `falseLabel` and `trueLabel` properties. Values specified for those properties will be translated by react-admin.

```jsx
import { NullableBooleanInput } from 'react-admin';

<NullableBooleanInput
    label="Commentable"
    source="commentable"
    nullLabel="Either"
    falseLabel="No"
    trueLabel="Yes"
/>
```

![NullableBooleanInput](./img/nullable-boolean-input-null-label.png)

`<BooleanInput>` and `<NullableBooleanInput>` also accept the [common input props](./Inputs.md#common-input-props).

#### CSS API

| Rule name  | Description                                                   |
| ---------- | ------------------------------------------------------------- |
| `input`    | Applied to the underlying Material UI's `TextField` component |

To override the style of all instances of `<NullableBooleanInput>` using the [material-ui style overrides](https://material-ui.com/customization/globals/#css), use the `RaNullableBooleanInput` key.

### `<DateInput>`

Ideal for editing dates, `<DateInput>` renders an HTML `<input type="date">` element, that most browsers display as a standard [Date Picker](https://material-ui.com/components/pickers/#date-pickers).

![DateInput](./img/date-input.gif)

The appearance of `<DateInput>` depends on the browser, and falls back to a text input on Safari. The date formatting in this input depends on the user's locale.

```jsx
import { DateInput } from 'react-admin';

<DateInput source="published_at" />
```

`<DateInput>` also accepts the [common input props](./Inputs.md#common-input-props).

**Tip**: For a material-ui styled `<DateInput>` component, check out [vascofg/react-admin-date-inputs](https://github.com/vascofg/react-admin-date-inputs).

![Material-ui style DateInput](https://github.com/vascofg/react-admin-date-inputs/raw/master/date-time-picker.gif)

### `<DateTimeInput>`

An input for editing dates with time. `<DateTimeInput>` renders a standard browser [Date and Time Picker](https://material-ui.com/components/pickers/#date-amp-time-pickers), so the appearance depends on the browser (and falls back to a text input on safari).

![DateTimeInput](./img/date-time-input.gif)

```jsx
import { DateTimeInput } from 'react-admin';

<DateTimeInput source="published_at" />
```

`<DateTimeInput>` also accepts the [common input props](./Inputs.md#common-input-props).

**Tip**: For a material-ui styled `<DateTimeInput>` component, check out [vascofg/react-admin-date-inputs](https://github.com/vascofg/react-admin-date-inputs).

### `<ImageInput>`

`<ImageInput>` allows to upload some pictures using [react-dropzone](https://github.com/okonet/react-dropzone).

![ImageInput](./img/image-input.png)

#### Properties

| Prop            | Required | Type                        | Default                          | Description                                                                                                                                                                                                                                                         |
| --------------- | -------- | --------------------------- | -------------------------------- | ------------------------------------------------------------------------------------------------------------------------------------------------------------------------------------------------------------------------------------------------------------------- |
| `accept`        | Optional | `string | string[]`         | -                                | Accepted file type(s), e. g. 'image/*,.pdf'. If left empty, all file types are accepted. Equivalent of the `accept` attribute of an `<input type="file">`. See [MDN input docs](https://developer.mozilla.org/en-US/docs/Web/HTML/Element/input/file#accept) for syntax and examples. |
| `children`      | Optional | `ReactNode`                 | -                                | Element used to display the preview of an image (cloned several times if the select accepts multiple files).                                                                                                                                                        |
| `minSize`       | Optional | `number`                    | 0                                | Minimum image size (in bytes), e.g. 5000 for 5KB                                                                                                                                                                                                                   |
| `maxSize`       | Optional | `number`                    | `Infinity`                       | Maximum image size (in bytes), e.g. 5000000 for 5MB                                                                                                                                                                                                                 |
| `multiple`      | Optional | `boolean`                   | `false`                          | Set to true if the input should accept a list of images, false if it should only accept one image                                                                                                                                                                   |
| `labelSingle`   | Optional | `string`                    | 'ra.input.image. upload_single'  | Invite displayed in the drop zone if the input accepts one image                                                                                                                                                                                                    |
| `labelMultiple` | Optional | `string`                    | 'ra.input.file. upload_multiple' | Invite displayed in the drop zone if the input accepts several images                                                                                                                                                                                               |
| `placeholder`   | Optional | `string` &#124; `ReactNode` | -                                | Invite displayed in the drop zone, overrides `labelSingle` and `labelMultiple`                                                                                                                                                                                      |
| `options`       | Optional | `Object`                    | `{}`                             | Additional options passed to react-dropzone's `useDropzone()` hook. See [the react-dropzone source](https://github.com/react-dropzone/react-dropzone/blob/master/src/index.js)  for details .                                                                       |

`<ImageInput>` also accepts the [common input props](./Inputs.md#common-input-props).

#### Usage

Files are accepted or rejected based on the `accept`, `multiple`, `minSize` and `maxSize` props. `accept` must be a valid [MIME type](https://www.iana.org/assignments/media-types/media-types.xhtml) according to [input element specification](https://www.w3.org/wiki/HTML/Elements/input/file) or a valid file extension. If `multiple` is set to false and additional files are dropped, all files besides the first will be rejected. Any file which does not have a size in the [`minSize`, `maxSize`] range, will be rejected as well.

`<ImageInput>` delegates the preview of currently selected images to its child. `<ImageInput>` clones its child as many times as there are selected images, passing the image as the `record` prop. To preview a simple list of image thumbnails, you can use `<ImageField>` as child, as follows:

```jsx
<ImageInput source="pictures" label="Related pictures" accept="image/*">
    <ImageField source="src" title="title" />
</ImageInput>
```

Writing a custom preview component is quite straightforward: it's a standard [field](./Fields.md#writing-your-own-field-component).

When receiving **new** images, `ImageInput` will add a `rawFile` property to the object passed as the `record` prop of children. This `rawFile` is the [File](https://developer.mozilla.org/en-US/docs/Web/API/File) instance of the newly added file. This can be useful to display information about size or MIME type inside a custom field.

The `ImageInput` component accepts an `options` prop, allowing to set the [react-dropzone properties](https://react-dropzone.netlify.com/#proptypes).

If the default Dropzone label doesn't fit with your need, you can pass a `placeholder` prop to overwrite it. The value can be anything React can render (`PropTypes.node`):

```jsx
<ImageInput source="pictures" label="Related pictures" accept="image/*" placeholder={<p>Drop your file here</p>}>
    <ImageField source="src" title="title" />
</ImageInput>
```

Note that the image upload returns a [File](https://developer.mozilla.org/en/docs/Web/API/File) object. It is your responsibility to handle it depending on your API behavior. You can for instance encode it in base64, or send it as a multi-part form data. Check [this example](./DataProviders.md#handling-file-uploads) for base64 encoding data by extending the REST Client.

#### CSS API

| Rule name       | Description                                          |
| --------------- | ---------------------------------------------------- |
| `root`          | Styles pass to the underlying `FileInput` component  |
| `dropZone`      | Styles pass to the underlying `FileInput` component  |
| `preview`       | Styles pass to the underlying `FileInput` component  |
| `removeButton`  | Styles pass to the underlying `FileInput` component  |

To override the style of all instances of `<ImageInput>` using the [material-ui style overrides](https://material-ui.com/customization/globals/#css), use the `RaImageInput` key.

### `<FileInput>`

`<FileInput>` allows uploading files using [react-dropzone](https://github.com/okonet/react-dropzone).

![FileInput](./img/file-input.png)

#### Properties

| Prop            | Required | Type                 | Default                         | Description                                                                                                                                                                                                                                                                                                                                            |
| --------------- | -------- | -------------------- | ------------------------------- | -----------------------------------------------------------------------------------------------------------------------------------------------------------------------------------------------------------------------------------------------------------------------------------------------------------------------------------------------------  |
| `accept`        | Optional | `string | string[]`  | -                               | Accepted file type(s), e. g. 'application/json,video/*' or 'application/vnd.openxmlformats-officedocument.spreadsheetml.sheet'. If left empty, all file types are accepted. Equivalent of the `accept` attribute of an `<input type="file">`. See [MDN input docs](https://developer.mozilla.org/en-US/docs/Web/HTML/Element/input/file#accept) for syntax and examples. |
| `children`      | Optional | `ReactNode`          | -                               | Element used to display the preview of a file (cloned several times if the select accepts multiple files).                                                                                                                                                                                                                                             |
| `minSize`       | Optional | `number`             | 0                               | Minimum file size (in bytes), e.g. 5000 for 5KB                                                                                                                                                                                                                                                                                                       |
| `maxSize`       | Optional | `number`             | `Infinity`                      | Maximum file size (in bytes), e.g. 5000000 for 5MB                                                                                                                                                                                                                                                                                                     |
| `multiple`      | Optional | `boolean`            | `false`                         | Set to true if the input should accept a list of files, false if it should only accept one file                                                                                                                                                                                                                                                        |
| `labelSingle`   | Optional | `string`             | 'ra.input.file. upload_single'  | Invite displayed in the drop zone if the input accepts one file                                                                                                                                                                                                                                                                                        |
| `labelMultiple` | Optional | `string`             | 'ra.input.file. upload_several' | Invite displayed in the drop zone if the input accepts several files                                                                                                                                                                                                                                                                                   |
| `placeholder`   | Optional | `ReactNode`          | -                               | Invite displayed in the drop zone, overrides `labelSingle` and `labelMultiple`                                                                                                                                                                                                                                                                         |
| `validateFileRemoval`   | Optional | `Function`          | -                               | Validate removing items. This is able to cancel to remove the file's list item by onRemove handler when you want to do so by throwing Error. `(file) => void \| Promise<void>`                                                                                                                                                                                                                                                                         |
| `options`       | Optional | `Object`             | `{}`                            | Additional options passed to react-dropzone's `useDropzone()` hook. See [the react-dropzone source](https://github.com/react-dropzone/react-dropzone/blob/master/src/index.js)  for details .                                                                                                                                                          |

`<FileInput>` also accepts the [common input props](./Inputs.md#common-input-props).

#### Usage

Files are accepted or rejected based on the `accept`, `multiple`, `minSize` and `maxSize` props. `accept` must be a valid [MIME type](https://www.iana.org/assignments/media-types/media-types.xhtml) according to [input element specification](https://www.w3.org/wiki/HTML/Elements/input/file) or a valid file extension. If `multiple` is set to false and additional files are dropped, all files besides the first will be rejected. Any file which does not have a size in the [`minSize`, `maxSize`] range, will be rejected as well.

`FileInput` delegates the preview of currently selected files to its child. `FileInput` clones its child as many times as there are selected files, passing the file as the `record` prop. To preview a simple list of files names, you can use `<FileField>` as child, as follows:

```jsx
<FileInput source="files" label="Related files" accept="application/pdf">
    <FileField source="src" title="title" />
</FileInput>
```

Writing a custom preview component is quite straightforward: it's a standard [field](./Fields.md#writing-your-own-field-component).

When receiving **new** files, `FileInput` will add a `rawFile` property to the object passed as the `record` prop of children. This `rawFile` is the [File](https://developer.mozilla.org/en-US/docs/Web/API/File) instance of the newly added file. This can be useful to display information about size or MIME type inside a custom field.

The `FileInput` component accepts an `options` prop into which you can pass all the [react-dropzone properties](https://react-dropzone.netlify.com/#proptypes).

If the default Dropzone label doesn't fit with your need, you can pass a `placeholder` prop to overwrite it. The value can be anything React can render (`PropTypes.node`):

```jsx
<FileInput source="files" label="Related files" accept="application/pdf" placeholder={<p>Drop your file here</p>}>
    <ImageField source="src" title="title" />
</FileInput>
```

Note that the file upload returns a [File](https://developer.mozilla.org/en/docs/Web/API/File) object. It is your responsibility to handle it depending on your API behavior. You can for instance encode it in base64, or send it as a multi-part form data. Check [this example](./DataProviders.md#handling-file-uploads) for base64 encoding data by extending the REST Client.

The `validateFileRemoval` handler can interrupt removing visual items in your page. Given if you want to remove immediately file so call your api request in `validateFileRemoval`, then the request fails and throws error, These items don't disapper in the page.

The `validateFileRemoval` can also be used to confirm the deletion of items to users. The following is an example.


```jsx
function Edit(props) {
    const [removeImageConfirmEvent, setRemoveFileConfirmEvent] = useState(null);
    const [isRemoveImageModalOpen, setIsRemoveImageModalOpen] = useState(false);
    return (
        <Edit {...props}>
            <SimpleForm>
                <ImageInput
                    source="images"
                    src="image"
                    validateFileRemoval={(file, _record) => {
                        const promise = new Promise((_resolve, reject) => {
                            setRemoveFileConfirmEvent({
                                fileName: `Image ID: ${file.id}`,
                                resolve: async (result) => {
                                  await YourApi.deleteImages({ ids: [file.id] });
                                  return _resolve(result);
                                },
                                reject,
                            });
                        });
                        setIsRemoveImageModalOpen(true);
                        return promise.then((result) => {
                          // Success Action if you want
                        });
                    }}
                />
                <SomeConfirmModal
                    isOpen={isRemoveImageModalOpen}
                    title="delete image"
                    message={`${removeImageConfirmEvent ? removeImageConfirmEvent.fileName: ''} will be deleted`}
                    onSubmit={() => {
                        setIsRemoveImageModalOpen(false);
                        removeImageConfirmEvent && removeImageConfirmEvent.resolve();
                    }}
                    onCancel={() => {
                        setIsRemoveImageModalOpen(false);
                        removeImageConfirmEvent && removeImageConfirmEvent.reject();
                    }}
                />
            </SimpleForm>
        </Edit>
    )
}
```

This example assumes that it can show some confirm modal has two buttons, to submit and cancel, when clicking a FileInput delete button icon. Then it interrupts to remove items in the page if "YourApi.deleteImages" fails or cancel button is clicked though when succeeding to submit they are removed.

#### CSS API

| Rule name       | Description                                                                       |
| --------------- | --------------------------------------------------------------------------------- |
| `root`          | Applied to the underlying `Labeled` component                                     |
| `dropZone`      | Applied to the main container of the component                                    |
| `preview`       | Applied to each children                                                          |
| `removeButton`  | Applied to each of the Material UI's `IconButton` component used as remove button |

To override the style of all instances of `<FileInput>` using the [material-ui style overrides](https://material-ui.com/customization/globals/#css), use the `RaFileInput` key.

### `<MarkdownInput>`

This [Enterprise Edition](https://marmelab.com/ra-enterprise)<img class="icon" src="./img/premium.svg" /> component allows to edit and preview Markdown data, based on [the Toast UI editor](https://nhn.github.io/tui.editor/latest/ToastUIEditor).

![MarkdownInput](./img/markdown-input.gif)

```jsx
import { Edit, SimpleForm, TextInput } from 'react-admin';
import { MarkdownInput } from '@react-admin/ra-markdown';

const PostEdit = () => (
    <Edit>
        <SimpleForm>
            <TextInput source="title" />
            <MarkdownInput source="description" />
        </SimpleForm>
    </Edit>
);
```

Check [the `ra-markdown` documentation](https://marmelab.com/ra-enterprise/modules/ra-markdown) for more details.

### `<NumberInput>`

`<NumberInput>` translates to an HTML `<input type="number">`.

![NumberInput](./img/number-input.gif)

It is necessary for numeric values because of a [known React bug](https://github.com/facebook/react/issues/1425), which prevents using the more generic [`<TextInput>`](#textinput) in that case.

```jsx
import { NumberInput } from 'react-admin';

<NumberInput source="nb_views" />
```

#### Properties

| Prop   | Required | Type     | Default | Description                                                                                             |
| ------ | -------- | -------- | ------- | ------------------------------------------------------------------------------------------------------- |
| `max`  | Optional | `number` | ''      | The maximum value to accept for this input                                                              |
| `min`  | Optional | `number` | ''      | The minimum value to accept for this input                                                              |
| `step` | Optional | `number` | `any`   | A stepping interval to use when using up and down arrows to adjust the value, as well as for validation |

`<NumberInput>` also accepts the [common input props](./Inputs.md#common-input-props).

#### Usage

You can customize the `step` props (which defaults to "any"). For instance, to restrict the value to integers, ise a value of 1 for the `step`:

```jsx
<NumberInput source="nb_views" step={1} />
```

### `<PasswordInput>`

`<PasswordInput>` works like the [`<TextInput>`](#textinput) but overwrites its `type` prop to `password` or `text` in accordance with a visibility button, hidden by default.

```jsx
import { PasswordInput } from 'react-admin';
<PasswordInput source="password" />
```

![Password Input](./img/password-input.png)

It is possible to change the default behavior and display the value by default via the `initiallyVisible` prop:

```jsx
import { PasswordInput } from 'react-admin';
<PasswordInput source="password" initiallyVisible />
```

![Password Input (visible)](./img/password-input-visible.png)

**Tip**: It is possible to set the [`autocomplete` attribute](https://developer.mozilla.org/fr/docs/Web/HTML/Attributs/autocomplete) by injecting an input props:

{% raw %}
```jsx
<PasswordInput source="password" inputProps={{ autocomplete: 'current-password' }} />
```
{% endraw %}

### `<RichTextInput>`

`<RichTextInput>` is the ideal component if you want to allow your users to edit some HTML contents. It
is powered by [Quill](https://quilljs.com/).

![RichTextInput](./img/rich-text-input.gif)

**Note**: Due to its size, `<RichTextInput>` is not bundled by default with react-admin. You must install it first, using npm:

```sh
npm install ra-input-rich-text
```

Then use it as a normal input component:

```jsx
import RichTextInput from 'ra-input-rich-text';

<RichTextInput source="body" />
```

You can customize the rich text editor toolbar using the `toolbar` attribute, as described on the [Quill official toolbar documentation](https://quilljs.com/docs/modules/toolbar/).

```jsx
<RichTextInput source="body" toolbar={[ ['bold', 'italic', 'underline', 'link'] ]} />
```

If you need to add Quill `modules` or `themes`, you can do so by passing them in the `options` prop.

{% raw %}
```jsx
<RichTextInput
    source="body"
    options={{
        modules: {
            history: { // History module
                delay: 2000,
                maxStack: 500,
                userOnly: true
            }
        },
        theme: "snow"
    }}
/>
```
{% endraw %}

If you need more customization, you can access the quill object through the `configureQuill` callback that will be called just after its initialization.

```jsx
const configureQuill = quill => quill.getModule('toolbar').addHandler('bold', function (value) {
    this.quill.format('bold', value)
});

// ...

<RichTextInput source="text" configureQuill={configureQuill}/>
```

`<RichTextInput>` also accepts the [common input props](./Inputs.md#common-input-props).

**Tip**: When used inside a material-ui `<Card>` (e.g. in the default `<Edit>` view), `<RichTextInput>` displays link tooltip as cut off when the user wants to add a hyperlink to a word located on the left side of the input. This is due to an incompatibility between material-ui's `<Card>` component and Quill's positioning algorithm for the link tooltip.

To fix this problem, you should override the default card style, as follows:

```diff
import { Edit, SimpleForm, TextInput } from 'react-admin';
+import { withStyles } from '@material-ui/core/styles';

-const PostEdit = props => (
+const PostEdit = withStyles({ card: { overflow: 'initial' } })(() => (
   <Edit>
       <SimpleForm>
            // ...
       </SimpleForm>
   </Edit>
-);
+));
```

### `<TextInput>`

`<TextInput>` is the most common input. It is used for texts, emails, URL or passwords. In translates to an HTML `<input>` tag.

![TextInput](./img/text-input.gif)

```jsx
import { TextInput } from 'react-admin';

<TextInput source="title" />
```

#### Properties

| Prop         | Required | Type      | Default | Description                                                          |
| ------------ | -------- | --------- | ------- | -------------------------------------------------------------------- |
| `multiline`  | Optional | `boolean` | `false` | If `true`, the input height expands as the text wraps over several lines |
| `resettable` | Optional | `boolean` | `false` | If `true`, display a button to reset the changes in this input value |
| `type`       | Optional | `string`  | `text`  | Type attribute passed to the `<input>` element                       |

`<TextInput>` also accepts the [common input props](./Inputs.md#common-input-props).

#### Usage

You can choose a specific input type using the `type` attribute, for instance `text` (the default), `email`, `url`, or `password`:

```jsx
<TextInput label="Email Address" source="email" type="email" />
```

You can make the `<TextInput>` expandable using the `multiline` prop for multiline text values. It renders as an auto expandable textarea.

```jsx
<TextInput multiline source="body" />
```

You can make the `<TextInput>` component resettable using the `resettable` prop. This will add a reset button which will be displayed only when the field has a value and is focused.

```jsx
import { TextInput } from 'react-admin';

<TextInput source="title" resettable />
```

![resettable TextInput](./img/resettable-text-input.gif)

**Warning**: Do not use `type="number"`, or you'll receive a string as value (this is a [known React bug](https://github.com/facebook/react/issues/1425)). Instead, use [`<NumberInput>`](#numberinput).

## Choice Inputs

### `<AutocompleteInput>`

To let users choose a value in a list using a dropdown with autocompletion, use `<AutocompleteInput>`.
It renders using Material UI [Autocomplete](https://mui.com/components/autocomplete/).

![AutocompleteInput](./img/autocomplete-input.gif)

Set the `choices` attribute to determine the options list (with `id`, `name` tuples).

```jsx
import { AutocompleteInput } from 'react-admin';

<AutocompleteInput source="category" choices={[
    { id: 'programming', name: 'Programming' },
    { id: 'lifestyle', name: 'Lifestyle' },
    { id: 'photography', name: 'Photography' },
]} />
```

#### Properties

| Prop                      | Required | Type           | Default      | Description                          |
| ------------------------- | -------- | -------------- | ------------ | ------------------------------------ |
| `allowEmpty`              | Optional | `boolean`      | `false`      | If `false` and the `searchText` typed did not match any suggestion, the `searchText` will revert to the current value when the field is blurred. If `true` and the `searchText` is set to `''` then the field will set the input value to `null`. |
| `choices`                 | Required | `Object[]`     | `-`          | List of items to autosuggest |
| `create`                 | Optional | `Element`     | `-`          | A React Element to render when users want to create a new choice |
| `createLabel`                 | Optional | `string`     | `ra.action.create`          | The label for the menu item allowing users to create a new choice. Used when the filter is empty |
| `createItemLabel`                 | Optional | `string`     | `ra.action.create_item`          | The label for the menu item allowing users to create a new choice. Used when the filter is not empty |
| `emptyValue`              | Optional | `any`          | `''`         | The value to use for the empty element |
| `emptyText`               | Optional | `string`       | `''`         | The text to use for the empty element |
| `matchSuggestion`         | Optional | `Function`     | `-`          | Required if `optionText` is a React element. Function returning a boolean indicating whether a choice matches the filter. `(filter, choice) => boolean` |
| `onCreate`              | Optional | `Function`     | `-`       | A function called with the current filter value when users choose to create a new choice. |
| `optionText`              | Optional | `string` &#124; `Function` &#124; `Component` | `name`       | Field name of record to display in the suggestion item or function which accepts the correct record as argument (`(record)=> {string}`) |
| `optionValue`             | Optional | `string`       | `id`         | Field name of record containing the value to use as input value |
| `inputText`               | Optional | `Function`     | `-`          | Required if `optionText` is a custom Component, this function must return the text displayed for the current selection. |
| `setFilter`               | Optional | `Function`     | `null`       | A callback to inform the `searchText` has changed and new `choices` can be retrieved based on this `searchText`. Signature `searchText => void`. This function is automatically setup when using `ReferenceInput`. |
| `shouldRenderSuggestions` | Optional | `Function`     | `() => true` | A function that returns a `boolean` to determine whether or not suggestions are rendered. Use this when working with large collections of data to improve performance and user experience. This function is passed into the underlying react-autosuggest component. Ex.`(value) => value.trim().length > 2` |
| `suggestionLimit`         | Optional | `number`       | `null`       | Limits the numbers of suggestions that are shown in the dropdown list |

`<AutocompleteInput>` also accepts the [common input props](./Inputs.md#common-input-props).

#### Usage

You can customize the properties to use for the option name and value, thanks to the `optionText` and `optionValue` attributes:

```jsx
const choices = [
    { _id: 123, full_name: 'Leo Tolstoi', sex: 'M' },
    { _id: 456, full_name: 'Jane Austen', sex: 'F' },
];
<AutocompleteInput source="author_id" choices={choices} optionText="full_name" optionValue="_id" />
```

`optionText` also accepts a function, so you can shape the option text at will:

```jsx
const choices = [
   { id: 123, first_name: 'Leo', last_name: 'Tolstoi' },
   { id: 456, first_name: 'Jane', last_name: 'Austen' },
];
const optionRenderer = choice => `${choice.first_name} ${choice.last_name}`;
<AutocompleteInput source="author_id" choices={choices} optionText={optionRenderer} />
```

`optionText` also accepts a custom Component. However, as the underlying Autocomplete component requires that the current selection is a string, if you opt for a Component, you must pass a function as the `inputText` prop. This function should return text representation of the current selection:

```jsx
const choices = [
   { id: 123, first_name: 'Leo', last_name: 'Tolstoi', avatar:'/pengouin' },
   { id: 456, first_name: 'Jane', last_name: 'Austen', avatar:'/panda' },
];
const OptionRenderer = choice => (
    <span>
        <img src={choice.avatar} />
        {choice.first_name} {choice.last_name}
    </span>
);
const inputText = choice => `${choice.first_name} ${choice.last_name}`;
const matchSuggestion = (filter, choice) => {
    return (
        choice.first_name.toLowerCase().includes(filter.toLowerCase())
        || choice.last_name.toLowerCase().includes(filter.toLowerCase())
};

<AutocompleteInput
    source="author_id"
    choices={choices}
    optionText={<OptionRenderer />}
    inputText={inputText}
    matchSuggestion={matchSuggestion}
/>
```

The choices are translated by default, so you can use translation identifiers as choices:

```jsx
const choices = [
   { id: 'M', name: 'myroot.gender.male' },
   { id: 'F', name: 'myroot.gender.female' },
];
```

However, in some cases (e.g. inside a `<ReferenceInput>`), you may not want the choice to be translated.
In that case, set the `translateChoice` prop to `false`.

```jsx
<AutocompleteInput source="gender" choices={choices} translateChoice={false}/>
```

When dealing with a large amount of `choices` you may need to limit the number of suggestions that are rendered in order to maintain usable performance. The `shouldRenderSuggestions` is an optional prop that allows you to set conditions on when to render suggestions. An easy way to improve performance would be to skip rendering until the user has entered 2 or 3 characters in the search box. This lowers the result set significantly, and might be all you need (depending on your data set).
Ex. `<AutocompleteInput shouldRenderSuggestions={(val) => { return val.trim().length > 2 }} />` would not render any suggestions until the 3rd character has been entered. This prop is passed to the underlying `react-autosuggest` component and is documented [here](https://github.com/moroshko/react-autosuggest#should-render-suggestions-prop).

`<AutocompleteInput>` renders a [material-ui `<Autocomplete>` component](https://mui.com/components/autocomplete/) and it accepts the `<Autocomplete>` props:

{% raw %}
```jsx
<AutocompleteInput source="category" size="large" />
```
{% endraw %}

**Tip**: If you want to populate the `choices` attribute with a list of related records, you should decorate `<AutocompleteInput>` with [`<ReferenceInput>`](#referenceinput), and leave the `choices` empty:

```jsx
import { AutocompleteInput, ReferenceInput } from 'react-admin';

<ReferenceInput label="Post" source="post_id" reference="posts">
    <AutocompleteInput optionText="title" />
</ReferenceInput>
```

**Tip**: `<AutocompleteInput>` is a stateless component, so it only allows to *filter* the list of choices, not to *extend* it. If you need to populate the list of choices based on the result from a `fetch` call (and if [`<ReferenceInput>`](#referenceinput) doesn't cover your need), you'll have to [write your own Input component](#writing-your-own-input-component) based on material-ui `<AutoComplete>` component.

#### Creating New Choices

The `<AutocompleteInput>` can allow users to create a new choice if either the `create` or `onCreate` prop is provided.

Use the `onCreate` prop when you only require users to provide a simple string and a `prompt` is enough. You can return either the new choice directly or a Promise resolving to the new choice.

{% raw %}
```js
import { AutocompleteInput, Create, SimpleForm, TextInput } from 'react-admin';

const PostCreate = () => {
    const categories = [
        { name: 'Tech', id: 'tech' },
        { name: 'Lifestyle', id: 'lifestyle' },
    ];
    return (
        <Create>
            <SimpleForm>
                <TextInput source="title" />
                <AutocompleteInput
                    onCreate={() => {
                        const newCategoryName = prompt('Enter a new category');
                        const newCategory = { id: newCategoryName.toLowerCase(), name: newCategoryName };
                        categories.push(newCategory);
                        return newCategory;
                    }}
                    source="category"
                    choices={categories}
                />
            </SimpleForm>
        </Create>
    );
}
```
{% endraw %}

Use the `create` prop when you want a more polished or complex UI. For example a Material UI `<Dialog>` asking for multiple fields because the choices are from a referenced resource.

{% raw %}
```js
import {
    AutocompleteInput,
    Create,
    ReferenceInput,
    SimpleForm,
    TextInput,
    useCreateSuggestionContext
} from 'react-admin';

import {
    Box,
    BoxProps,
    Button,
    Dialog,
    DialogActions,
    DialogContent,
    TextField,
} from '@material-ui/core';

const PostCreate = () => {
    return (
        <Create>
            <SimpleForm>
                <TextInput source="title" />
                <ReferenceInput source="category_id" reference="categories">
                    <AutocompleteInput create={<CreateCategory />} />
                </ReferenceInput>
            </SimpleForm>
        </Create>
    );
}

const CreateCategory = () => {
    const { filter, onCancel, onCreate } = useCreateSuggestionContext();
    const [value, setValue] = React.useState(filter || '');
    const [create] = useCreate('categories');

    const handleSubmit = (event) => {
        event.preventDefault();
        create(
            {
                payload: {
                    data: {
                        title: value,
                    },
                },
            },
            {
                onSuccess: ({ data }) => {
                    setValue('');
                    onCreate(data);
                },
            }
        );
    };

    return (
        <Dialog open onClose={onCancel}>
            <form onSubmit={handleSubmit}>
                <DialogContent>
                    <TextField
                        label="New category name"
                        value={value}
                        onChange={event => setValue(event.target.value)}
                        autoFocus
                    />
                </DialogContent>
                <DialogActions>
                    <Button type="submit">Save</Button>
                    <Button onClick={onCancel}>Cancel</Button>
                </DialogActions>
            </form>
        </Dialog>
    );
};
```
{% endraw %}

#### CSS API

This component doesn't apply any custom styles on top of [material-ui `<Autocomplete>` component](https://mui.com/components/autocomplete/). Refer to their documentation to know its CSS API.


### `<RadioButtonGroupInput>`

If you want to let the user choose a value among a list of possible values that are always shown (instead of hiding them behind a dropdown list, as in [`<SelectInput>`](#selectinput)), `<RadioButtonGroupInput>` is the right component.

![RadioButtonGroupInput](./img/radio-button-group-input.gif)

Set the `choices` attribute to determine the options (with `id`, `name` tuples):

```jsx
import { RadioButtonGroupInput } from 'react-admin';

<RadioButtonGroupInput source="category" choices={[
    { id: 'programming', name: 'Programming' },
    { id: 'lifestyle', name: 'Lifestyle' },
    { id: 'photography', name: 'Photography' },
]} />
```

#### Properties

| Prop              | Required | Type                       | Default | Description                                                                                                                            |
| ----------------- | -------- | -------------------------- | ------- | -------------------------------------------------------------------------------------------------------------------------------------- |
| `choices`         | Required | `Object[]`                 | -       | List of items to show as options                                                                                                       |
| `options`         | Optional | `Object`                   | -       | Props to pass to the underlying `<RadioButtonGroup>` element                                                                           |
| `optionText`      | Optional | `string` &#124; `Function` | `name`  | Field name of record to display in the suggestion item or function which accepts the current record as argument (`record => {string}`) |
| `optionValue`     | Optional | `string`                   | `id`    | Field name of record containing the value to use as input value                                                                        |
| `row`             | Optional | `boolean`                  | `true`  | Display options in a compact row.                                                                                                      |
| `translateChoice` | Optional | `boolean`                  | `true`  | Whether the choices should be translated                                                                                               |

`<RadioButtonGroupInput>` also accepts the [common input props](./Inputs.md#common-input-props).

#### Usage

You can customize the properties to use for the option name and value, thanks to the `optionText` and `optionValue` attributes:

```jsx
const choices = [
    { _id: 123, full_name: 'Leo Tolstoi', sex: 'M' },
    { _id: 456, full_name: 'Jane Austen', sex: 'F' },
];
<RadioButtonGroupInput source="author_id" choices={choices} optionText="full_name" optionValue="_id" />
```

`optionText` also accepts a function, so you can shape the option text at will:

```jsx
const choices = [
   { id: 123, first_name: 'Leo', last_name: 'Tolstoi' },
   { id: 456, first_name: 'Jane', last_name: 'Austen' },
];
const optionRenderer = choice => `${choice.first_name} ${choice.last_name}`;
<RadioButtonGroupInput source="author_id" choices={choices} optionText={optionRenderer} />
```

`optionText` also accepts a React Element, that will be cloned and receive the related choice as the `record` prop. You can use Field components there.

```jsx
const choices = [
   { id: 123, first_name: 'Leo', last_name: 'Tolstoi' },
   { id: 456, first_name: 'Jane', last_name: 'Austen' },
];
const FullNameField = ({ record }) => <span>{record.first_name} {record.last_name}</span>;
<RadioButtonGroupInput source="gender" choices={choices} optionText={<FullNameField />}/>
```

The choices are translated by default, so you can use translation identifiers as choices:

```jsx
const choices = [
   { id: 'M', name: 'myroot.gender.male' },
   { id: 'F', name: 'myroot.gender.female' },
];
```

However, in some cases (e.g. inside a `<ReferenceInput>`), you may not want the choice to be translated. In that case, set the `translateChoice` prop to `false`.

```jsx
<RadioButtonGroupInput source="gender" choices={choices} translateChoice={false}/>
```

Lastly, use the `options` attribute if you want to override any of Material UI's `<RadioButtonGroup>` attributes:

{% raw %}
```jsx
<RadioButtonGroupInput source="category" options={{
    labelPosition: 'right'
}} />
```
{% endraw %}

Refer to [Material UI RadioGroup documentation](https://material-ui.com/api/radio-group) for more details.

**Tip**: If you want to populate the `choices` attribute with a list of related records, you should decorate `<RadioButtonGroupInput>` with [`<ReferenceInput>`](#referenceinput), and leave the `choices` empty:

```jsx
import { RadioButtonGroupInput, ReferenceInput } from 'react-admin';

<ReferenceInput label="Author" source="author_id" reference="authors">
    <RadioButtonGroupInput optionText="last_name" />
</ReferenceInput>
```

#### CSS API

| Rule name  | Description                                                   |
| ---------- | ------------------------------------------------------------- |
| `label`    | Applied to the underlying Material UI's `FormLabel` component |

To override the style of all instances of `<RadioButtonGroupInput>` using the [material-ui style overrides](https://material-ui.com/customization/globals/#css), use the `RaRadioButtonGroupInput` key.


### `<SelectInput>`

To let users choose a value in a list using a dropdown, use `<SelectInput>`. It renders using [Material ui's `<Select>`](https://material-ui.com/api/select).

![SelectInput](./img/select-input.gif)

Set the `choices` attribute to determine the options (with `id`, `name` tuples):

```jsx
import { SelectInput } from 'react-admin';

<SelectInput source="category" choices={[
    { id: 'programming', name: 'Programming' },
    { id: 'lifestyle', name: 'Lifestyle' },
    { id: 'photography', name: 'Photography' },
]} />
```

#### Properties

| Prop              | Required | Type                       | Default | Description                                                                                                                            |
| ----------------- | -------- | -------------------------- | ------- | -------------------------------------------------------------------------------------------------------------------------------------- |
| `allowEmpty`      | Optional | `boolean`                  | `false` | If true, the first option is an empty one                                                                                              |
| `choices`         | Required | `Object[]`                 | -       | List of items to show as options                                                                                                       |
| `create`                 | Optional | `Element`     | `-`          | A React Element to render when users want to create a new choice |
| `createLabel`                 | Optional | `string`     | `ra.action.create`          | The label for the menu item allowing users to create a new choice. Used when the filter is empty |
| `emptyText`       | Optional | `string`                   | ''      | The text to display for the empty option                                                                                               |
| `onCreate`              | Optional | `Function`     | `-`       | A function called with the current filter value when users choose to create a new choice. |
| `options`         | Optional | `Object`                   | -       | Props to pass to the underlying `<SelectInput>` element                                                                                |
| `optionText`      | Optional | `string` &#124; `Function` | `name`  | Field name of record to display in the suggestion item or function which accepts the current record as argument (`record => {string}`) |
| `optionValue`     | Optional | `string`                   | `id`    | Field name of record containing the value to use as input value                                                                        |
| `resettable`      | Optional | `boolean`                  | `false` | If `true`, display a button to reset the changes in this input value                                                                   |
| `translateChoice` | Optional | `boolean`                  | `true`  | Whether the choices should be translated                                                                                               |

`<SelectInput>` also accepts the [common input props](./Inputs.md#common-input-props).

#### Usage

You can customize the properties to use for the option name and value, thanks to the `optionText` and `optionValue` attributes:

```jsx
const choices = [
    { _id: 123, full_name: 'Leo Tolstoi', sex: 'M' },
    { _id: 456, full_name: 'Jane Austen', sex: 'F' },
];
<SelectInput source="author_id" choices={choices} optionText="full_name" optionValue="_id" />
```

`optionText` also accepts a function, so you can shape the option text at will:

```jsx
const choices = [
   { id: 123, first_name: 'Leo', last_name: 'Tolstoi' },
   { id: 456, first_name: 'Jane', last_name: 'Austen' },
];
const optionRenderer = choice => `${choice.first_name} ${choice.last_name}`;
<SelectInput source="author_id" choices={choices} optionText={optionRenderer} />
```

`optionText` also accepts a React Element, that will be cloned and receive the related choice as the `record` prop. You can use Field components there.

```jsx
const choices = [
   { id: 123, first_name: 'Leo', last_name: 'Tolstoi' },
   { id: 456, first_name: 'Jane', last_name: 'Austen' },
];
const FullNameField = ({ record }) => <span>{record.first_name} {record.last_name}</span>;
<SelectInput source="gender" choices={choices} optionText={<FullNameField />}/>
```

Enabling the `allowEmpty` props adds an empty choice (with a default `''` value, which you can overwrite with the `emptyValue` prop) on top of the options. You can furthermore customize the `MenuItem` for the empty choice by using the `emptyText` prop, which can receive either a string or a React Element, which doesn't receive any props.

```jsx
<SelectInput source="category" allowEmpty emptyValue={null} choices={[
    { id: 'programming', name: 'Programming' },
    { id: 'lifestyle', name: 'Lifestyle' },
    { id: 'photography', name: 'Photography' },
]} />
```

The choices are translated by default, so you can use translation identifiers as choices:

```jsx
const choices = [
   { id: 'M', name: 'myroot.gender.male' },
   { id: 'F', name: 'myroot.gender.female' },
];
```

However, in some cases, you may not want the choice to be translated. In that case, set the `translateChoice` prop to `false`.

```jsx
<SelectInput source="gender" choices={choices} translateChoice={false}/>
```

Note that `translateChoice` is set to `false` when `<SelectInput>` is a child of `<ReferenceInput>`.

Lastly, use the `options` attribute if you want to override any of Material UI's `<SelectField>` attributes:

{% raw %}
```jsx
<SelectInput source="category" options={{
    maxHeight: 200
}} />
```
{% endraw %}

Refer to [Material UI Select documentation](https://material-ui.com/api/select) for more details.

**Tip**: If you want to populate the `choices` attribute with a list of related records, you should decorate `<SelectInput>` with [`<ReferenceInput>`](#referenceinput), and leave the `choices` empty:

```jsx
import { SelectInput, ReferenceInput } from 'react-admin';

<ReferenceInput label="Author" source="author_id" reference="authors">
    <SelectInput optionText="last_name" />
</ReferenceInput>
```

If, instead of showing choices as a dropdown list, you prefer to display them as a list of radio buttons, try the [`<RadioButtonGroupInput>`](#radiobuttongroupinput). And if the list is too big, prefer the [`<AutocompleteInput>`](#autocompleteinput).

You can make the `SelectInput` component resettable using the `resettable` prop. This will add a reset button which will be displayed only when the field has a value.

![resettable SelectInput](./img/resettable-select-input.png)

You can set disabled values by setting the `disabled` property of one item:

```jsx
const choices = [
    { _id: 123, full_name: 'Leo Tolstoi', sex: 'M' },
    { _id: 456, full_name: 'Jane Austen', sex: 'F' },
    { _id: 1, full_name: 'System Administrator', sex: 'F', disabled: true },
];
<SelectInput source="author_id" choices={choices} optionText="full_name" optionValue="_id" />
```

You can use a custom field name by setting `disableValue` prop:

```jsx
const choices = [
    { _id: 123, full_name: 'Leo Tolstoi', sex: 'M' },
    { _id: 456, full_name: 'Jane Austen', sex: 'F' },
    { _id: 987, full_name: 'Jack Harden', sex: 'M', not_available: true },
];
<SelectInput source="contact_id" choices={choices} optionText="full_name" optionValue="_id" disableValue="not_available" />
```

#### Creating New Choices

The `<SelectInput>` can allow users to create a new choice if either the `create` or `onCreate` prop is provided.

Use the `onCreate` prop when you only require users to provide a simple string and a `prompt` is enough. You can return either the new choice directly or a Promise resolving to the new choice.

{% raw %}
```js
import { SelectInput, Create, SimpleForm, TextInput } from 'react-admin';

const PostCreate = () => {
    const categories = [
        { name: 'Tech', id: 'tech' },
        { name: 'Lifestyle', id: 'lifestyle' },
    ];
    return (
        <Create>
            <SimpleForm>
                <TextInput source="title" />
                <SelectInput
                    onCreate={() => {
                        const newCategoryName = prompt('Enter a new category');
                        const newCategory = { id: newCategoryName.toLowerCase(), name: newCategoryName };
                        categories.push(newCategory);
                        return newCategory;
                    }}
                    source="category"
                    choices={categories}
                />
            </SimpleForm>
        </Create>
    );
}
```
{% endraw %}

Use the `create` prop when you want a more polished or complex UI. For example a Material UI `<Dialog>` asking for multiple fields because the choices are from a referenced resource.

{% raw %}
```js
import {
    SelectInput,
    Create,
    ReferenceInput,
    SimpleForm,
    TextInput,
    useCreateSuggestionContext
} from 'react-admin';

import {
    Box,
    BoxProps,
    Button,
    Dialog,
    DialogActions,
    DialogContent,
    TextField,
} from '@material-ui/core';

const PostCreate = () => {
    return (
        <Create>
            <SimpleForm>
                <TextInput source="title" />
                <ReferenceInput source="category_id" reference="categories">
                    <SelectInput create={<CreateCategory />} />
                </ReferenceInput>
            </SimpleForm>
        </Create>
    );
}

const CreateCategory = () => {
    const { filter, onCancel, onCreate } = useCreateSuggestionContext();
    const [value, setValue] = React.useState(filter || '');
    const [create] = useCreate('categories');

    const handleSubmit = (event) => {
        event.preventDefault();
        create(
            {
                payload: {
                    data: {
                        title: value,
                    },
                },
            },
            {
                onSuccess: ({ data }) => {
                    setValue('');
                    onCreate(data);
                },
            }
        );
    };

    return (
        <Dialog open onClose={onCancel}>
            <form onSubmit={handleSubmit}>
                <DialogContent>
                    <TextField
                        label="New category name"
                        value={value}
                        onChange={event => setValue(event.target.value)}
                        autoFocus
                    />
                </DialogContent>
                <DialogActions>
                    <Button type="submit">Save</Button>
                    <Button onClick={onCancel}>Cancel</Button>
                </DialogActions>
            </form>
        </Dialog>
    );
};
```
{% endraw %}

#### CSS API

| Rule name       | Description                                               |
| --------------- | --------------------------------------------------------- |
| `input`         | Applied to the underlying `ResettableTextField` component |

To override the style of all instances of `<SelectInput>` using the [material-ui style overrides](https://material-ui.com/customization/globals/#css), use the `RaSelectInput` key.

## Array Inputs

### `<ArrayInput>`

To edit arrays of data embedded inside a record, `<ArrayInput>` creates a list of sub-forms.

![ArrayInput](./img/array-input.gif)

```jsx
import { ArrayInput, SimpleFormIterator, DateInput, TextInput } from 'react-admin';

<ArrayInput source="authors">
    <SimpleFormIterator>
        <DateInput source="user" />
        <TextInput source="role" />
    </SimpleFormIterator>
</ArrayInput>
```

`<ArrayInput>` allows editing of embedded arrays, like the `authors` field in the following `post` record:

```json
{
  "id": 123,
  "authors": [
        {
            "user_id": 123,
            "role": "head_writer",
        },
        {
            "user_id": 456,
            "url": "co_writer",
        }
   ]
}
```

#### Usage

`<ArrayInput>` expects a single child, which must be a *form iterator* component. A form iterator is a component accepting a `fields` object as passed by [react-final-form-array](https://github.com/final-form/react-final-form-arrays#fieldarrayrenderprops), and defining a layout for an array of fields. For instance, the `<SimpleFormIterator>` component displays an array of react-admin Inputs in an unordered list (`<ul>`), one sub-form by list item (`<li>`). It also provides controls for adding and removing a sub-record (a backlink in this example).

You can pass `disableAdd` and `disableRemove` as props of `SimpleFormIterator`, to disable `ADD` and `REMOVE` button respectively. Default value of both is `false`.

```jsx
import { ArrayInput, SimpleFormIterator, DateInput, TextInput } from 'react-admin';

<ArrayInput source="backlinks">
    <SimpleFormIterator disableRemove >
        <DateInput source="date" />
        <TextInput source="url" />
    </SimpleFormIterator>
</ArrayInput>
```

You can also use `addButton` and `removeButton` props to pass your custom add and remove buttons to `SimpleFormIterator`.

```jsx
import { ArrayInput, SimpleFormIterator, DateInput, TextInput } from 'react-admin';

<ArrayInput source="backlinks">
    <SimpleFormIterator addButton={<CustomAddButton />} removeButton={<CustomRemoveButton />}>
        <DateInput source="date" />
        <TextInput source="url" />
    </SimpleFormIterator>
</ArrayInput>
```

Furthermore, if you want to customize the label displayed for each item, you can pass a function to `<SimpleFormIterator>` via the `getItemLabel` prop.

```jsx
import { ArrayInput, SimpleFormIterator, DateInput, TextInput } from 'react-admin';

<ArrayInput source="backlinks">
    <SimpleFormIterator getItemLabel={(index) => `${index + 1}. link`}>
        <DateInput source="date" />
        <TextInput source="url" />
    </SimpleFormIterator>
</ArrayInput>
```

**Note**: `<SimpleFormIterator>` only accepts `Input` components as children. If you want to use some `Fields` instead, you have to use a `<FormDataConsumer>` to get the correct source, as follows:

```jsx
import { ArrayInput, SimpleFormIterator, DateInput, TextInput, FormDataConsumer } from 'react-admin';

<ArrayInput source="backlinks">
    <SimpleFormIterator disableRemove >
        <DateInput source="date" />
        <FormDataConsumer>
            {({ getSource, scopedFormData }) => {
                return (
                    <TextField
                        source={getSource('url')}
                        record={scopedFormData}
                    />
                );
            }}
        </FormDataConsumer>
    </SimpleFormIterator>
</ArrayInput>
```

`<ArrayInput>` also accepts the [common input props](./Inputs.md#common-input-props) (except `format` and `parse`).

**Important**: Note that asynchronous validators are not supported on the `<ArrayInput>` component due to a limitation of [react-final-form-arrays](https://github.com/final-form/react-final-form-arrays).

### `<AutocompleteArrayInput>`

To let users choose multiple values in a list using a dropdown with autocompletion, use `<AutocompleteArrayInput>`.
It renders using Material UI [Autocomplete](https://mui.com/components/autocomplete/).

![AutocompleteArrayInput](./img/autocomplete-array-input.gif)

Set the `choices` attribute to determine the options list (with `id`, `name` tuples).

```jsx
import { AutocompleteArrayInput } from 'react-admin';

<AutocompleteArrayInput source="tags" choices={[
    { id: 'programming', name: 'Programming' },
    { id: 'lifestyle', name: 'Lifestyle' },
    { id: 'photography', name: 'Photography' },
]} />
```

#### Properties

| Prop                      | Required | Type                       | Default      | Description                                                                                                                                                                                                                                                                                          |
| ------------------------- | -------- | -------------------------- | ------------ | ---------------------------------------------------------------------------------------------------------------------------------------------------------------------------------------------------------------------------------------------------------------------------------------------------- |
| `allowEmpty`              | Optional | `boolean`                  | `false`      | If `true`, the first option is an empty one                                                                                                                                                                                                                                                          |
| `create`                 | Optional | `Element`     | `-`          | A React Element to render when users want to create a new choice |
| `createLabel`                 | Optional | `string`     | `ra.action.create`          | The label for the menu item allowing users to create a new choice. Used when the filter is empty |
| `createItemLabel`                 | Optional | `string`     | `ra.action.create_item`          | The label for the menu item allowing users to create a new choice. Used when the filter is not empty |
| `debounce`         | Optional | `number`                  | `250`      | The delay to wait before calling the setFilter function injected when used in a ReferenceInput.                                                                                                                                                                                                                                                 |
| `choices`                 | Required | `Object[]`                 | -            | List of items to autosuggest                                                                                                                                                                                                                                                                         |
| `inputText`               | Optional | `Function`     | `-`          | Required if `optionText` is a custom Component, this function must return the text displayed for the current selection. |
| `matchSuggestion`         | Optional | `Function`                 | -            | Required if `optionText` is a React element. Function returning a boolean indicating whether a choice matches the filter. `(filter, choice) => boolean`                                                                                                                                              |
| `onCreate`              | Optional | `Function`     | `-`       | A function called with the current filter value when users choose to create a new choice. |
| `optionValue`             | Optional | `string`                   | `id`         | Field name of record containing the value to use as input value                                                                                                                                                                                                                                       |
| `optionText`              | Optional | `string` &#124; `Function` | `name`       | Field name of record to display in the suggestion item or function which accepts the current record as argument (`record => {string}`)                                                                                                                                                               |
| `setFilter`               | Optional | `Function`                 | `null`       | A callback to inform the `searchText` has changed and new `choices` can be retrieved based on this `searchText`. Signature `searchText => void`. This function is automatically setup when using `ReferenceInput`.                                                                                   |
| `shouldRenderSuggestions` | Optional | `Function`                 | `() => true` | A function that returns a `boolean` to determine whether or not suggestions are rendered. Use this when working with large collections of data to improve performance and user experience. This function is passed into the underlying react-autosuggest component. Ex.`(value) => value.trim().length > 2` |
| `source`                  | Required | `string`                   | -            | Name of field to edit, its type should match the type retrieved from `optionValue`                                                                                                                                                                                                                   |
| `suggestionLimit`         | Optional | `number`                   | `null`       | Limits the numbers of suggestions that are shown in the dropdown list                                                                                                                                                                                                                                |

`<AutocompleteArrayInput>` also accepts the [common input props](./Inputs.md#common-input-props).

#### Usage

`<AutocompleteArrayInput>` is designed to for fields containing an array of scalar values, e.g.:

```json
{
  "id": 123,
  "tags": ["lifestyle", "photography"]
}
```

When working with a field that contains an array of *objects*, use `parse` and `format` to turn the value into an array of scalar values.

So for instance, for editing the `tags` field of records looking like the following:

```json
{
  "id": 123,
  "tags": [
      { "id": "lifestyle" },
      { "id": "photography" }
   ]
}
```

You should use the following syntax:

```jsx
import { AutocompleteArrayInput } from 'react-admin';

<AutocompleteArrayInput
    source="tags"
    parse={value =>
        value && value.map(v => ({ id: v }))
    }
    format={value => value && value.map(v => v.id)}
    choices={[
        { id: 'programming', name: 'Programming' },
        { id: 'lifestyle', name: 'Lifestyle' },
        { id: 'photography', name: 'Photography' },
    ]}
/>
```

You can customize the properties to use for the option name and value, thanks to the `optionText` and `optionValue` attributes:

```jsx
const choices = [
    { _id: 123, full_name: 'Leo Tolstoi', sex: 'M' },
    { _id: 456, full_name: 'Jane Austen', sex: 'F' },
];
<AutocompleteArrayInput source="author_id" choices={choices} optionText="full_name" optionValue="_id" />
```

`optionText` also accepts a function, so you can shape the option text at will:

```jsx
const choices = [
   { id: 123, first_name: 'Leo', last_name: 'Tolstoi' },
   { id: 456, first_name: 'Jane', last_name: 'Austen' },
];
const optionRenderer = choice => `${choice.first_name} ${choice.last_name}`;
<AutocompleteArrayInput source="author_id" choices={choices} optionText={optionRenderer} />
```

The choices are translated by default, so you can use translation identifiers as choices:

```jsx
const choices = [
   { id: 'M', name: 'myroot.gender.male' },
   { id: 'F', name: 'myroot.gender.female' },
];
```

However, in some cases (e.g. inside a `<ReferenceInput>`), you may not want the choice to be translated. In that case, set the `translateChoice` prop to `false`.

```jsx
<AutocompleteArrayInput source="gender" choices={choices} translateChoice={false}/>
```

When dealing with a large amount of `choices` you may need to limit the number of suggestions that are rendered in order to maintain usable performance. The `shouldRenderSuggestions` is an optional prop that allows you to set conditions on when to render suggestions. An easy way to improve performance would be to skip rendering until the user has entered 2 or 3 characters in the search box. This lowers the result set significantly, and might be all you need (depending on your data set).
Ex. `<AutocompleteArrayInput shouldRenderSuggestions={(val) => { return val.trim().length > 2 }} />` would not render any suggestions until the 3rd character has been entered. This prop is passed to the underlying `react-autosuggest` component and is documented [here](https://github.com/moroshko/react-autosuggest#should-render-suggestions-prop).

Lastly, `<AutocompleteArrayInput>` renders a [material-ui `<Autocomplete>` component](https://mui.com/components/autocomplete/) and accepts the `<Autocomplete>` props:

{% raw %}
```jsx
<AutocompleteArrayInput source="category" limitTags={2} />
```
{% endraw %}

**Tip**: Like many other inputs, `<AutocompleteArrayInput>` accept a `fullWidth` prop.

**Tip**: If you want to populate the `choices` attribute with a list of related records, you should decorate `<AutocompleteArrayInput>` with [`<ReferenceArrayInput>`](#referenceinput), and leave the `choices` empty:

```jsx
import { AutocompleteArrayInput, ReferenceArrayInput } from 'react-admin';

<ReferenceArrayInput label="Tags" reference="tags" source="tags">
    <AutocompleteArrayInput />
</ReferenceArrayInput>
```

**Tip**: `<ReferenceArrayInput>` is a stateless component, so it only allows to *filter* the list of choices, not to *extend* it. If you need to populate the list of choices based on the result from a `fetch` call (and if [`<ReferenceArrayInput>`](#referencearrayinput) doesn't cover your need), you'll have to [write your own Input component](#writing-your-own-input-component) based on [material-ui-chip-input](https://github.com/TeamWertarbyte/material-ui-chip-input).

**Tip**: React-admin's `<AutocompleteInput>` has only a capital A, while material-ui's `<AutoComplete>` has a capital A and a capital C. Don't mix up the components!

#### Creating New Choices

The `<AutocompleteArrayInput>` can allow users to create a new choice if either the `create` or `onCreate` prop is provided.

Use the `onCreate` prop when you only require users to provide a simple string and a `prompt` is enough. You can return either the new choice directly or a Promise resolving to the new choice.

{% raw %}
```js
import { AutocompleteArrayInput, Create, SimpleForm, TextInput } from 'react-admin';

const PostCreate = () => {
    const tags = [
        { name: 'Tech', id: 'tech' },
        { name: 'Lifestyle', id: 'lifestyle' },
    ];
    return (
        <Create>
            <SimpleForm>
                <TextInput source="title" />
                <AutocompleteArrayInput
                    onCreate={() => {
                        const newTagName = prompt('Enter a new tag');
                        const newTag = { id: newTagName.toLowerCase(), name: newTagName };
                        categories.push(newTag);
                        return newTag;
                    }}
                    source="tags"
                    choices={tags}
                />
            </SimpleForm>
        </Create>
    );
}
```
{% endraw %}

Use the `create` prop when you want a more polished or complex UI. For example a Material UI `<Dialog>` asking for multiple fields because the choices are from a referenced resource.

{% raw %}
```js
import {
    AutocompleteArrayInput,
    Create,
    ReferenceArrayInput,
    SimpleForm,
    TextInput,
    useCreateSuggestionContext
} from 'react-admin';

import {
    Box,
    BoxProps,
    Button,
    Dialog,
    DialogActions,
    DialogContent,
    TextField,
} from '@material-ui/core';

const PostCreate = () => {
    return (
        <Create>
            <SimpleForm>
                <TextInput source="title" />
                <ReferenceArrayInput source="tags" reference="tags">
                    <AutocompleteArrayInput create={<CreateTag />} />
                </ReferenceArrayInput>
            </SimpleForm>
        </Create>
    );
}

const CreateTag = () => {
    const { filter, onCancel, onCreate } = useCreateSuggestionContext();
    const [value, setValue] = React.useState(filter || '');
    const [create] = useCreate('tags');

    const handleSubmit = (event) => {
        event.preventDefault();
        create(
            {
                payload: {
                    data: {
                        title: value,
                    },
                },
            },
            {
                onSuccess: ({ data }) => {
                    setValue('');
                    onCreate(data);
                },
            }
        );
    };

    return (
        <Dialog open onClose={onCancel}>
            <form onSubmit={handleSubmit}>
                <DialogContent>
                    <TextField
                        label="New tag"
                        value={value}
                        onChange={event => setValue(event.target.value)}
                        autoFocus
                    />
                </DialogContent>
                <DialogActions>
                    <Button type="submit">Save</Button>
                    <Button onClick={onCancel}>Cancel</Button>
                </DialogActions>
            </form>
        </Dialog>
    );
};
```
{% endraw %}

#### CSS API

This component doesn't apply any custom styles on top of [material-ui `<Autocomplete>` component](https://mui.com/components/autocomplete/). Refer to their documentation to know its CSS API.

### `<CheckboxGroupInput>`

If you want to let the user choose multiple values among a list of possible values by showing them all, `<CheckboxGroupInput>` is the right component.

![CheckboxGroupInput](./img/checkbox-group-input.png)

Set the `choices` attribute to determine the options (with `id`, `name` tuples):

```jsx
import { CheckboxGroupInput } from 'react-admin';

<CheckboxGroupInput source="category" choices={[
    { id: 'programming', name: 'Programming' },
    { id: 'lifestyle', name: 'Lifestyle' },
    { id: 'photography', name: 'Photography' },
]} />
```

#### Properties

| Prop          | Required | Type                       | Default | Description                                                                                                                            |
| ------------- | -------- | -------------------------- | ------- | -------------------------------------------------------------------------------------------------------------------------------------  |
| `choices`     | Required | `Object[]`                 | -       | List of choices                                                                                                                        |
| `optionText`  | Optional | `string` &#124; `Function` | `name`  | Field name of record to display in the suggestion item or function which accepts the correct record as argument (`record => {string}`) |
| `optionValue` | Optional | `string`                   | `id`    | Field name of record containing the value to use as input value                                                                        |
| `row`         | Optional | `boolean`                  | `true`  | Display group of elements in a compact row.                                                                                            |

Refer to [Material UI Checkbox documentation](https://material-ui.com/api/checkbox/) for more details.

`<CheckboxGroupInput>` also accepts the [common input props](./Inputs.md#common-input-props).

#### Usage

You can customize the properties to use for the option name and value, thanks to the `optionText` and `optionValue` attributes:

```jsx
const choices = [
    { _id: 123, full_name: 'Leo Tolstoi', sex: 'M' },
    { _id: 456, full_name: 'Jane Austen', sex: 'F' },
];
<CheckboxGroupInput source="author_id" choices={choices} optionText="full_name" optionValue="_id" />
```

`optionText` also accepts a function, so you can shape the option text at will:

```jsx
const choices = [
   { id: 123, first_name: 'Leo', last_name: 'Tolstoi' },
   { id: 456, first_name: 'Jane', last_name: 'Austen' },
];
const optionRenderer = choice => `${choice.first_name} ${choice.last_name}`;
<CheckboxGroupInput source="author_id" choices={choices} optionText={optionRenderer} />
```

`optionText` also accepts a React Element, that will be cloned and receive the related choice as the `record` prop. You can use Field components there.

```jsx
const choices = [
   { id: 123, first_name: 'Leo', last_name: 'Tolstoi' },
   { id: 456, first_name: 'Jane', last_name: 'Austen' },
];
const FullNameField = ({ record }) => <span>{record.first_name} {record.last_name}</span>;
<CheckboxGroupInput source="gender" choices={choices} optionText={<FullNameField />}/>
```

The choices are translated by default, so you can use translation identifiers as choices:

```jsx
const choices = [
    { id: 'programming', name: 'myroot.category.programming' },
    { id: 'lifestyle', name: 'myroot.category.lifestyle' },
    { id: 'photography', name: 'myroot.category.photography' },
];
```

However, in some cases (e.g. inside a `<ReferenceInput>`), you may not want the choice to be translated. In that case, set the `translateChoice` prop to `false`.

```jsx
<CheckboxGroupInput source="gender" choices={choices} translateChoice={false}/>
```

Lastly, use the `options` attribute if you want to override any of Material UI's `<Checkbox>` attributes:

{% raw %}
```jsx
import { FavoriteBorder, Favorite } from '@material-ui/icons';

<CheckboxGroupInput source="category" options={{
    icon: <FavoriteBorder />,
    checkedIcon: <Favorite />
}} />
```
{% endraw %}

#### CSS API

| Rule name  | Description                                                   |
| ---------- | ------------------------------------------------------------- |
| `root`     | Applied to the root element                                   |
| `label`    | Applied to the underlying Material UI's `FormLabel` component |

To override the style of all instances of `<CheckboxGroupInput>` using the [material-ui style overrides](https://material-ui.com/customization/globals/#css), use the `RaCheckboxGroupInput` key.

### `<DualListInput>`

This [Enterprise Edition](https://marmelab.com/ra-enterprise)<img class="icon" src="./img/premium.svg" /> component allows to edit array values, one-to-many or many-to-many relationships by moving items from one list to another. It's a good alternative to `<SelectInput>` for a small number of choices.

![DualListInput](https://marmelab.com/ra-enterprise/modules/assets/ra-relationships-duallistinput.gif)

```jsx
import { ReferenceInput } from 'react-admin';
import { DualListInput } from '@react-admin/ra-relationships';

<ReferenceInput label="Author" source="author_id" reference="authors">
    <DualListInput optionText="last_name" />
</ReferenceInput>
```

Check [the `ra-relationships` documentation](https://marmelab.com/ra-enterprise/modules/ra-relationships) for more details.

### `<SelectArrayInput>`

To let users choose several values in a list using a dropdown, use `<SelectArrayInput>`. It renders using [Material ui's `<Select>`](https://material-ui.com/api/select).

![SelectArrayInput](./img/select-array-input.gif)

#### Properties

| Prop              | Required | Type                       | Default | Description                                                                                                                            |
| ----------------- | -------- | -------------------------- | ------- | -------------------------------------------------------------------------------------------------------------------------------------- |
| `allowEmpty`      | Optional | `boolean`                  | `false` | If true, the first option is an empty one                                                                                              |
| `choices`         | Required | `Object[]`                 | -       | List of items to show as options                                                                                                       |
| `create`                 | Optional | `Element`     | `-`          | A React Element to render when users want to create a new choice |
| `createLabel`                 | Optional | `string`     | `ra.action.create`          | The label for the menu item allowing users to create a new choice. Used when the filter is empty |
| `emptyText`       | Optional | `string`                   | ''      | The text to display for the empty option                                                                                               |
| `onCreate`              | Optional | `Function`     | `-`       | A function called with the current filter value when users choose to create a new choice. |
| `options`         | Optional | `Object`                   | -       | Props to pass to the underlying `<SelectInput>` element                                                                                |
| `optionText`      | Optional | `string` &#124; `Function` | `name`  | Field name of record to display in the suggestion item or function which accepts the current record as argument (`record => {string}`) |
| `optionValue`     | Optional | `string`                   | `id`    | Field name of record containing the value to use as input value                                                                        |
| `resettable`      | Optional | `boolean`                  | `false` | If `true`, display a button to reset the changes in this input value                                                                   |
| `translateChoice` | Optional | `boolean`                  | `true`  | Whether the choices should be translated                                                                                               |

`<SelectArrayInput>` also accepts the [common input props](./Inputs.md#common-input-props).

#### Usage

Set the `choices` attribute to determine the options (with `id`, `name` tuples):

```jsx
import { SelectArrayInput } from 'react-admin';

<SelectArrayInput label="Tags" source="categories" choices={[
    { id: 'music', name: 'Music' },
    { id: 'photography', name: 'Photo' },
    { id: 'programming', name: 'Code' },
    { id: 'tech', name: 'Technology' },
    { id: 'sport', name: 'Sport' },
]} />
```

You can also customize the properties to use for the option name and value,
thanks to the `optionText` and `optionValue` attributes.

```jsx
const choices = [
   { _id: '1', name: 'Book', plural_name: 'Books' },
   { _id: '2', name: 'Video', plural_name: 'Videos' },
   { _id: '3', name: 'Audio', plural_name: 'Audios' },
];
<SelectArrayInput source="categories" choices={choices} optionText="plural_name" optionValue="_id" />
```

`optionText` also accepts a function, so you can shape the option text at will:

```jsx
const choices = [
   { id: '1', name: 'Book', quantity: 23 },
   { id: '2', name: 'Video', quantity: 56 },
   { id: '3', name: 'Audio', quantity: 12 },
];
const optionRenderer = choice => `${choice.name} (${choice.quantity})`;
<SelectArrayInput source="categories" choices={choices} optionText={optionRenderer} />
```

The choices are translated by default, so you can use translation identifiers as choices:

```js
const choices = [
   { id: 'books', name: 'myroot.category.books' },
   { id: 'sport', name: 'myroot.category.sport' },
];
```

You can render any item as disabled by setting its `disabled` property to `true`:

```jsx
const choices = [
    { _id: 123, full_name: 'Leo Tolstoi', sex: 'M' },
    { _id: 456, full_name: 'Jane Austen', sex: 'F' },
    { _id: 1, full_name: 'System Administrator', sex: 'F', disabled: true },
];
<SelectArrayInput source="author_id" choices={choices} optionText="full_name" optionValue="_id" />
```

You can use a custom field name by setting the `disableValue` prop:

```jsx
const choices = [
    { _id: 123, full_name: 'Leo Tolstoi', sex: 'M' },
    { _id: 456, full_name: 'Jane Austen', sex: 'F' },
    { _id: 987, full_name: 'Jack Harden', sex: 'M', not_available: true },
];
<SelectArrayInput source="contact_id" choices={choices} optionText="full_name" optionValue="_id" disableValue="not_available" />
```

Lastly, use the `options` attribute if you want to override any of the `<Select>` attributes:

{% raw %}
```jsx
<SelectArrayInput source="category" options={{ autoWidth: true }} />
```
{% endraw %}

Refer to [the Select documentation](https://material-ui.com/api/select) for more details.

The `SelectArrayInput` component **cannot** be used inside a `ReferenceInput` but can be used inside a `ReferenceArrayInput`.

```jsx
import * as React from "react";
import {
    ChipField,
    Create,
    DateInput,
    ReferenceArrayInput,
    SelectArrayInput,
    TextInput,
} from 'react-admin';

export const PostCreate = () => (
    <Create>
        <SimpleForm>
            <TextInput source="title" />
            <TextInput multiline source="body" />
            <DateInput source="published_at" />

            <ReferenceArrayInput reference="tags" source="tags">
                <SelectArrayInput>
                    <ChipField source="name" />
                </SelectArrayInput>
            </ReferenceArrayInput>
        </SimpleForm>
    </Create>
);
```

**Tip**: As it does not provide autocompletion, the `SelectArrayInput` might not be suited when the referenced resource has a lot of items.

`<SelectArrayInput>` also accepts the [common input props](./Inputs.md#common-input-props).

#### Creating New Choices

The `<SelectArrayInput>` can allow users to create a new choice if either the `create` or `onCreate` prop is provided.

Use the `onCreate` prop when you only require users to provide a simple string and a `prompt` is enough. You can return either the new choice directly or a Promise resolving to the new choice.

{% raw %}
```js
import { SelectArrayInput, Create, SimpleForm, TextInput } from 'react-admin';

const PostCreate = () => {
    const tags = [
        { name: 'Tech', id: 'tech' },
        { name: 'Lifestyle', id: 'lifestyle' },
    ];
    return (
        <Create>
            <SimpleForm>
                <TextInput source="title" />
                <SelectArrayInput
                    onCreate={() => {
                        const newTagName = prompt('Enter a new tag');
                        const newTag = { id: newTagName.toLowerCase(), name: newTagName };
                        categories.push(newTag);
                        return newTag;
                    }}
                    source="tags"
                    choices={tags}
                />
            </SimpleForm>
        </Create>
    );
}
```
{% endraw %}

Use the `create` prop when you want a more polished or complex UI. For example a Material UI `<Dialog>` asking for multiple fields because the choices are from a referenced resource.

{% raw %}
```js
import {
    SelectArrayInput,
    Create,
    ReferenceArrayInput,
    SimpleForm,
    TextInput,
    useCreateSuggestionContext
} from 'react-admin';

import {
    Box,
    BoxProps,
    Button,
    Dialog,
    DialogActions,
    DialogContent,
    TextField,
} from '@material-ui/core';

const PostCreate = () => {
    return (
        <Create>
            <SimpleForm>
                <TextInput source="title" />
                <ReferenceArrayInput source="tags" reference="tags">
                    <SelectArrayInput create={<CreateTag />} />
                </ReferenceArrayInput>
            </SimpleForm>
        </Create>
    );
}

const CreateTag = () => {
    const { filter, onCancel, onCreate } = useCreateSuggestionContext();
    const [value, setValue] = React.useState(filter || '');
    const [create] = useCreate('tags');

    const handleSubmit = (event) => {
        event.preventDefault();
        create(
            {
                payload: {
                    data: {
                        title: value,
                    },
                },
            },
            {
                onSuccess: ({ data }) => {
                    setValue('');
                    onCreate(data);
                },
            }
        );
    };

    return (
        <Dialog open onClose={onCancel}>
            <form onSubmit={handleSubmit}>
                <DialogContent>
                    <TextField
                        label="New tag"
                        value={value}
                        onChange={event => setValue(event.target.value)}
                        autoFocus
                    />
                </DialogContent>
                <DialogActions>
                    <Button type="submit">Save</Button>
                    <Button onClick={onCancel}>Cancel</Button>
                </DialogActions>
            </form>
        </Dialog>
    );
};
```
{% endraw %}

#### CSS API

| Rule name  | Description                                                                        |
| ---------- | ---------------------------------------------------------------------------------- |
| `root`     | Applied to the root element                                                        |
| `chip`     | Applied to each Material UI's `Chip` component used as selected item               |
| `chips`    | Applied to the container of Material UI's `Chip` components used as selected items |

To override the style of all instances of `<SelectArrayInput>` using the [material-ui style overrides](https://material-ui.com/customization/globals/#css), use the `RaSelectArrayInput` key.


## Reference Inputs

### `<ReferenceArrayInput>`

Use `<ReferenceArrayInput>` to edit an array of reference values, i.e. to let users choose a list of values (usually foreign keys) from another REST endpoint.

`<ReferenceArrayInput>` fetches the related resources (using `dataProvider.getMany()`) as well as possible resources (using `dataProvider.getList()`) in the reference endpoint.

For instance, if the post object has many tags, a post resource may look like:

```json
{
    "id": 1234,
    "tag_ids": [1, 23, 4]
}
```

Then `<ReferenceArrayInput>` would fetch a list of tag resources from these two calls:

```
http://myapi.com/tags?id=[1,23,4]
http://myapi.com/tags?page=1&perPage=25
```

Once it receives the deduplicated reference resources, this component delegates rendering to a subcomponent, by providing the possible choices through the `ReferenceArrayInputContext`. This context value can be accessed with the [`useReferenceArrayInputContext`](#usereferencearrayinputcontext) hook.

This means you can use `<ReferenceArrayInput>` with [`<SelectArrayInput>`](#selectarrayinput), or with the component of your choice, provided it supports the `choices` attribute.

The component expects a `source` and a `reference` attributes. For instance, to make the `tag_ids` for a `post` editable:

```jsx
import { ReferenceArrayInput, SelectArrayInput } from 'react-admin';

<ReferenceArrayInput source="tag_ids" reference="tags">
    <SelectArrayInput optionText="name" />
</ReferenceArrayInput>
```

![SelectArrayInput](./img/select-array-input.gif)

**Note**: You **must** add a `<Resource>` for the reference resource - react-admin needs it to fetch the reference data. You can omit the list prop in this reference if you want to hide it in the sidebar menu.

```jsx
<Admin dataProvider={myDataProvider}>
    <Resource name="posts" list={PostList} edit={PostEdit} />
    <Resource name="tags" />
</Admin>
```

Set the `allowEmpty` prop when you want to add an empty choice with a value of `null` in the choices list.
Disabling `allowEmpty` does not mean that the input will be required. If you want to make the input required, you must add a validator as indicated in [Validation Documentation](./CreateEdit.md#validation). Enabling the `allowEmpty` props just adds an empty choice (with `null` value) on top of the options, and makes the value nullable.

```jsx
import { ReferenceArrayInput, SelectArrayInput } from 'react-admin';

<ReferenceArrayInput source="tag_ids" reference="tags" allowEmpty>
    <SelectArrayInput optionText="name" />
</ReferenceArrayInput>
```

**Tip**: `allowEmpty` is set by default for all Input components passed as `<List filters>`.

You can tweak how this component fetches the possible values using the `perPage`, `sort`, and `filter` props.

{% raw %}
```jsx
// by default, fetches only the first 25 values. You can extend this limit
// by setting the `perPage` prop.
<ReferenceArrayInput
    source="tag_ids"
    reference="tags"
    perPage={100}
>
    <SelectArrayInput optionText="name" />
</ReferenceArrayInput>

// by default, orders the possible values by id desc. You can change this order
// by setting the `sort` prop (an object with `field` and `order` properties).
<ReferenceArrayInput
    source="tag_ids"
    reference="tags"
    sort={{ field: 'title', order: 'ASC' }}
>
    <SelectArrayInput optionText="name" />
</ReferenceArrayInput>

// you can filter the query used to populate the possible values. Use the
// `filter` prop for that.
<ReferenceArrayInput
    source="tag_ids"
    reference="tags"
    filter={{ is_published: true }}
>
    <SelectArrayInput optionText="name" />
</ReferenceArrayInput>
```
{% endraw %}

**Tip**: `<ReferenceArrayInput>` can also be used with an `<AutocompleteArrayInput>` to allow filtering the choices. By default, it will fetch the choices on mount, but you can prevent this by using the `enableGetChoices`. This prop should be a function that receives the `filterValues` as parameter and return a boolean. In order to also hide the choices when `enableGetChoices` returns `false`, you should use `shouldRenderSuggestions` on the `<AutocompleteArrayInput>`:

```jsx
<ReferenceArrayInput
    label="Tags"
    reference="tags"
    source="tags"
    enableGetChoices={({ q }) => (q ? q.length >= 2 : false)}
>
    <AutocompleteArrayInput
        shouldRenderSuggestions={value => value.length >= 2}
    />
</ReferenceArrayInput>
```

In addition to the `ReferenceArrayInputContext`, `<ReferenceArrayInput>` also sets up a `ListContext` providing access to the records from the reference resource in a similar fashion to that of the `<List>` component. This `ListContext` value is accessible with the [`useListContext`](./useListContext.md) hook.

`<ReferenceArrayInput>` also accepts the [common input props](./Inputs.md#common-input-props).

### `useReferenceArrayInputContext`

The [`<ReferenceArrayInput>`](#referencearrayinput) component takes care of fetching the data, and putting that data in a context called `ReferenceArrayInputContext` so that it’s available for its descendants. This context also stores filters, pagination, sort state, and provides callbacks to update them.

Any component descendant of `<ReferenceArrayInput>` can grab information from the `ReferenceArrayInputContext` using the `useReferenceArrayInputContext` hook. Here is what it returns:

```js
const {
    choices, // An array of records matching both the current input value and the filters
    error, // A potential error that may have occured while fetching the data
    warning, // A potential warning regarding missing references
    loaded, // boolean that is false until the data is available
    loading, // boolean that is true on mount, and false once the data was fetched
    setFilter, // a callback to update the filters, e.g. setFilters({ q: 'query' })
    setPagination, // a callback to change the pagination, e.g. setPagination({ page: 2, perPage: 50 })
    setSort, // a callback to change the sort, e.g. setSort({ field: 'name', order: 'DESC' })
} = useReferenceArrayInputContext();
```

### `<ReferenceInput>`

Use `<ReferenceInput>` for foreign-key values, for instance, to edit the `post_id` of a `comment` resource. This component fetches the related record (using `dataProvider.getMany()`) as well as possible choices (using `dataProvider.getList()` in the reference resource), then delegates rendering to a subcomponent, to which it passes the possible choices as the `choices` attribute.

This means you can use `<ReferenceInput>` with any of [`<SelectInput>`](#selectinput), [`<AutocompleteInput>`](#autocompleteinput), or [`<RadioButtonGroupInput>`](#radiobuttongroupinput), or even with the component of your choice, provided it supports the `choices` attribute.

The component expects a `source` and a `reference` attributes. For instance, to make the `post_id` for a `comment` editable:

```jsx
import { ReferenceInput, SelectInput } from 'react-admin';

<ReferenceInput label="Post" source="post_id" reference="posts">
    <SelectInput optionText="title" />
</ReferenceInput>
```

![ReferenceInput](./img/reference-input.gif)

**Note**: You **must** add a `<Resource>` for the reference resource - react-admin needs it to fetch the reference data. You *can* omit the `list` prop in this reference if you want to hide it in the sidebar menu.

```jsx
<Admin dataProvider={myDataProvider}>
    <Resource name="comments" list={CommentList} />
    <Resource name="posts" />
</Admin>
```

#### Properties

| Prop            | Required | Type                                        | Default                               | Description                                                                                                           |
| --------------- | -------- | ------------------------------------------- | ------------------------------------- | --------------------------------------------------------------------------------------------------------------------- |
| `allowEmpty`    | Optional | `boolean`                                   | `false`                               | If true, add an empty item to the list of choices to allow for empty value                                            |
| `filter`        | Optional | `Object`                                    | `{}`                                  | Permanent filters to use for getting the suggestion list                                                              |
| `filterToQuery` | Optional | `string` => `Object`                        | `searchText => ({ q: [searchText] })` | How to transform the searchText (passed e.g. by an `<AutocompleteArrayInput>`) into a parameter for the data provider |
| `perPage`       | Optional | `number`                                    | 25                                    | Number of suggestions to show                                                                                         |
| `reference`     | Required | `string`                                    | ''                                    | Name of the reference resource, e.g. 'posts'.                                                                         |
| `sort`          | Optional | `{ field: String, order: 'ASC' or 'DESC' }` | `{ field: 'id', order: 'DESC' }`      | How to order the list of suggestions                                                                                  |
| `enableGetChoices`     | Optional | `({q: string}) => boolean`                  | `() => true`                          | Function taking the `filterValues` and returning a boolean to enable the `getList` call.                              |


`<ReferenceInput>` also accepts the [common input props](./Inputs.md#common-input-props).

#### Usage

Set the `allowEmpty` prop when you want to add an empty choice with a value of `null` in the choices list.
Disabling `allowEmpty` does not mean that the input will be required. If you want to make the input required, you must add a validator as indicated in [Validation Documentation](./CreateEdit.md#validation). Enabling the `allowEmpty` props just adds an empty choice (with `null` value) on top of the options, and makes the value nullable.

```jsx
import { ReferenceInput, SelectInput } from 'react-admin';

<ReferenceInput label="Post" source="post_id" reference="posts" allowEmpty>
    <SelectInput optionText="title" />
</ReferenceInput>
```

**Tip**: `allowEmpty` is set by default for all Input components passed as `<List filters>`:

```jsx
const commentFilters = [
    <ReferenceInput label="Post" source="post_id" reference="posts"> // no need for allowEmpty
        <SelectInput optionText="title" />
    </ReferenceInput>
];
```

You can tweak how this component fetches the possible values using the `perPage`, `sort`, and `filter` props.

{% raw %}
```jsx
// by default, fetches only the first 25 values. You can extend this limit
// by setting the `perPage` prop.
<ReferenceInput
    source="post_id"
    reference="posts"
    perPage={100}
>
    <SelectInput optionText="title" />
</ReferenceInput>

// by default, orders the possible values by id desc. You can change this order
// by setting the `sort` prop (an object with `field` and `order` properties).
<ReferenceInput
    source="post_id"
    reference="posts"
    sort={{ field: 'title', order: 'ASC' }}
>
    <SelectInput optionText="title" />
</ReferenceInput>

// you can filter the query used to populate the possible values. Use the
// `filter` prop for that.
<ReferenceInput
    source="post_id"
    reference="posts"
    filter={{ is_published: true }}
>
    <SelectInput optionText="title" />
</ReferenceInput>
```
{% endraw %}

The child component may further filter results (that's the case, for instance, for `<AutocompleteInput>`). ReferenceInput passes a `setFilter` function as prop to its child component. It uses the value to create a filter for the query - by default `{ q: [searchText] }`. You can customize the mapping
`searchText => searchQuery` by setting a custom `filterToQuery` function prop:

```jsx
<ReferenceInput
    source="post_id"
    reference="posts"
    filterToQuery={searchText => ({ title: searchText })}
>
    <AutocompleteInput optionText="title" />
</ReferenceInput>
```

The child component receives the following props from `<ReferenceInput>`:

- `loading`: whether the request for possible values is loading or not
- `filter`: the current filter of the request for possible values. Defaults to `{}`.
- `pagination`: the current pagination of the request for possible values. Defaults to `{ page: 1, perPage: 25 }`.
- `sort`: the current sorting of the request for possible values. Defaults to `{ field: 'id', order: 'DESC' }`.
- `error`: the error message if the form validation failed for that input
- `warning`: the warning message if the form validation failed for that input
- `onChange`: function to call when the value changes
- `setFilter`: function to call to update the filter of the request for possible values
- `setPagination`: : function to call to update the pagination of the request for possible values
- `setSort`: function to call to update the sorting of the request for possible values

**Tip** You can make the `getList()` call lazy by using the `enableGetChoices` prop. This prop should be a function that receives the `filterValues` as parameter and return a boolean. This can be useful when using an `AutocompleteInput` on a resource with a lot of data. The following example only starts fetching the options when the query has at least 2 characters:
```jsx
<ReferenceInput
     source="post_id"
     reference="posts"
     enableGetChoices={({ q }) => q.length >= 2}>
    <AutocompleteInput optionText="title" />
</ReferenceInput>
```

**Tip**: Why does `<ReferenceInput>` use the `dataProvider.getMany()` method with a single value `[id]` instead of `dataProvider.getOne()` to fetch the record for the current value? Because when there are many `<ReferenceInput>` for the same resource in a form (for instance when inside an `<ArrayInput>`), react-admin *aggregates* the calls to `dataProvider.getMany()` into a single one with `[id1, id2, ...]`. This speeds up the UI and avoids hitting the API too much.

### `<ReferenceManyToManyInput>`

This [Enterprise Edition](https://marmelab.com/ra-enterprise)<img class="icon" src="./img/premium.svg" /> component allows to create, edit or remove relationships between two resources sharing an associative table. The changes in the associative table are sent to the dataProvider when the user submits the form, so that they can cancel the changes before submission.

In this example, `artists.id` matches `performances.artist_id`, and `performances.event_id` matches `events.id`:

```
┌────────────┐       ┌──────────────┐      ┌────────┐
│ artists    │       │ performances │      │ events │
│------------│       │--------------│      │--------│
│ id         │───┐   │ id           │      │ id     │
│ first_name │   └──╼│ artist_id    │   ┌──│ name   │
│ last_name  │       │ event_id     │╾──┘  │        │
└────────────┘       └──────────────┘      └────────┘
```

The form displays the events name in a `<SelectArrayInput>`:

```jsx
import * as React from 'react';
import { Edit, SelectArrayInput, SimpleForm, TextInput } from 'react-admin';
import { ReferenceManyToManyInput, useReferenceManyToManyUpdate } from '@react-admin/ra-many-to-many';

/**
 * Decorate <SimpleForm> to override the default save function.
 * This is necessary to save changes in the associative table
 * only on submission.
 */
const ArtistEditForm = props => {
    const save = useReferenceManyToManyUpdate({
        basePath: props.basePath,
        record: props.record,
        redirect: props.redirect || 'list',
        reference: 'events',
        resource: props.resource,
        source: 'id',
        through: 'performances',
        undoable: props.undoable,
        using: 'artist_id,event_id',
    });

    return <SimpleForm {...props} save={save} />;
};

const ArtistEdit = () => (
    <Edit>
        <ArtistEditForm>
            <TextInput disabled source="id" />
            <TextInput source="first_name" />
            <TextInput source="last_name" />
            <ReferenceManyToManyInput
                source="id"
                reference="events"
                through="performances"
                using="artist_id,event_id"
                fullWidth
                label="Performances"
            >
                <SelectArrayInput optionText="name" />
            </ReferenceManyToManyInput>
        </ArtistEditForm>
    </Edit>
);

export default ArtistEdit;
```

Check [the `ra-relationships` documentation](https://marmelab.com/ra-enterprise/modules/ra-relationships#referencemanytomanyinput) for more details.

## Translatable Inputs

You may have inputs which are translated in multiple languages and want users to edit translations for each language separately. To display them, you can use the `<TranslatableInputs>` component.

![TranslatableInputs](./img/translatable-input.gif)

It expects the translatable values to have the following structure:

```js
{
    name: {
        en: 'The english value',
        fr: 'The french value',
        tlh: 'The klingon value',
    },
    description: {
        en: 'The english value',
        fr: 'The french value',
        tlh: 'The klingon value',
    }
}
```

This is how to use it:

```jsx
<TranslatableInputs locales={['en', 'fr']}>
    <TextInput source="name" />
    <RichTextInput source="description" />
</TranslatableInputs>
```

React-admin uses the user locale as the default locale in this field. You can override this setting using the `defaultLocale` prop.

```jsx
<TranslatableInputs locales={['en', 'fr']} defaultLocale="fr">
    <TextInput source="name" />
    <RichTextInput source="description" />
</TranslatableInputs>
```

By default, `<TranslatableInputs>` will allow users to select the displayed locale using Material-ui tabs with the locale code as their labels.

You may override the tabs labels using translation keys following this format: `ra.locales.[locale_code]`. For instance, `ra.locales.en` or `ra.locales.fr`.

You may override the language selector using the `selector` prop, which accepts a React element:

```jsx
const Selector = () => {
    const {
        locales,
        selectLocale,
        selectedLocale,
    } = useTranslatableContext();

    const handleChange = event => {
        selectLocale(event.target.value);
    };

    return (
        <select
            aria-label="Select the locale"
            onChange={handleChange}
            value={selectedLocale}
        >
            {locales.map(locale => (
                <option
                    key={locale}
                    value={locale}
                    // This allows to correctly link the containers for each locale to their labels
                    id={`translatable-header-${locale}`}
                >
                    {locale}
                </option>
            ))}
        </select>
    );
};

<TranslatableInputs
    record={record}
    resource="products"
    basePath="/products"
    locales={['en', 'fr']}
    selector={<Selector />}
>
    <TextInput source="name" />
    <RichTextInput source="description" />
</TranslatableInputs>
```

If you have multiple `TranslatableInputs` on the same page, you should specify a `groupKey` so that react-admin can create unique identifiers for accessibility.

```jsx
<TranslatableInputs locales={['en', 'fr']} groupKey="essential-fields">
    <TextInput source="name" />
    <RichTextInput source="description" />
</TranslatableInputs>
```

You can add validators to any of the inputs inside a `TranslatableInputs`. If an input has some validation error, the label of its parent tab will be highlighted as invalid:

```jsx
<TranslatableInputs locales={['en', 'fr']}>
    <TextInput source="name" validate={[required()]} />
    <RichTextInput source="description" validate={[maxLength(100)]} />
</TranslatableInputs>
```

## Recipes
=======
## Recipes 
>>>>>>> a5f8379d

### Transforming Input Value to/from Record

The data format returned by the input component may not be what your API desires. Since React-admin uses react-final-form, we can use its [parse](https://final-form.org/docs/react-final-form/types/FieldProps#parse) and [format](https://final-form.org/docs/react-final-form/types/FieldProps#format) functions to transform the input value when saving to and loading from the record.

Mnemonic for the two functions:

- `parse()`: input -> record
- `format()`: record -> input

Say the user would like to input values of 0-100 to a percentage field but your API (hence record) expects 0-1.0. You can use simple `parse()` and `format()` functions to archive the transform:

```jsx
<NumberInput source="percent" format={v => v * 100} parse={v => parseFloat(v) / 100} label="Formatted number" />
```

`<DateInput>` stores and returns a string. If you would like to store a JavaScript Date object in your record instead:

```jsx
const dateFormatter = v => {
  // v is a `Date` object
  if (!(v instanceof Date) || isNaN(v)) return;
  const pad = '00';
  const yy = v.getFullYear().toString();
  const mm = (v.getMonth() + 1).toString();
  const dd = v.getDate().toString();
  return `${yy}-${(pad + mm).slice(-2)}-${(pad + dd).slice(-2)}`;
};

const dateParser = v => {
  // v is a string of "YYYY-MM-DD" format
  const match = /(\d{4})-(\d{2})-(\d{2})/.exec(v);
  if (match === null) return;
  const d = new Date(match[1], parseInt(match[2], 10) - 1, match[3]);
  if (isNaN(d)) return;
  return d;
};

<DateInput source="isodate" format={dateFormatter} parse={dateParser} />
```

### Linking Two Inputs

Edition forms often contain linked inputs, e.g. country and city (the choices of the latter depending on the value of the former).

React-admin relies on [react-final-form](https://final-form.org/docs/react-final-form/getting-started) for form handling. You can grab the current form values using react-final-form [useFormState](https://final-form.org/docs/react-final-form/api/useFormState) hook.

```jsx
import * as React from 'react';
import { Edit, SimpleForm, SelectInput } from 'react-admin';
import { useFormState } from 'react-final-form';

const countries = ['USA', 'UK', 'France'];
const cities = {
    USA: ['New York', 'Los Angeles', 'Chicago', 'Houston', 'Phoenix'],
    UK: ['London', 'Birmingham', 'Glasgow', 'Liverpool', 'Bristol'],
    France: ['Paris', 'Marseille', 'Lyon', 'Toulouse', 'Nice'],
};
const toChoices = items => items.map(item => ({ id: item, name: item }));

const CityInput = props => {
    const { values } = useFormState();
    return (
        <SelectInput
            choices={values.country ? toChoices(cities[values.country]) : []}
            {...props}
        />
    );
};

const OrderEdit = () => (
    <Edit>
        <SimpleForm>
            <SelectInput source="country" choices={toChoices(countries)} />
            <CityInput source="cities" />
        </SimpleForm>
    </Edit>
);

export default OrderEdit;
```

Alternatively, you can use the react-admin `<FormDataConsumer>` component, which grabs the form values, and passes them to a child function. As `<FormDataConsumer>` uses the render props pattern, you can avoid creating an intermediate component like the `<CityInput>` component above:

```jsx
import * as React from 'react';
import { Edit, SimpleForm, SelectInput, FormDataConsumer } from 'react-admin';

const OrderEdit = () => (
    <Edit>
        <SimpleForm>
            <SelectInput source="country" choices={toChoices(countries)} />
            <FormDataConsumer>
                {({ formData, ...rest }) => (
                    <SelectInput
                        source="cities"
                        choices={
                            formData.country
                                ? toChoices(cities[formData.country])
                                : []
                        }
                        {...rest}
                    />
                )}
            </FormDataConsumer>
        </SimpleForm>
    </Edit>
);
```

**Tip**: When using a `FormDataConsumer` inside an `ArrayInput`, the `FormDataConsumer` will provide three additional properties to its children function:

- `scopedFormData`: an object containing the current values of the currently rendered item from the `ArrayInput`
- `getSource`: a function which will translate the source into a valid one for the `ArrayInput`

And here is an example usage for `getSource` inside `<ArrayInput>`:

```jsx
import { FormDataConsumer } from 'react-admin';

const PostEdit = () => (
    <Edit>
        <SimpleForm>
            <ArrayInput source="authors">
                <SimpleFormIterator>
                    <TextInput source="name" />
                    <FormDataConsumer>
                        {({
                            formData, // The whole form data
                            scopedFormData, // The data for this item of the ArrayInput
                            getSource, // A function to get the valid source inside an ArrayInput
                            ...rest
                        }) =>
                            scopedFormData && scopedFormData.name ? (
                                <SelectInput
                                    source={getSource('role')} // Will translate to "authors[0].role"
                                    choices={[{id:1, name:'Head Writer'}, {id:2, name:'Co-Writer'}]
                                    {...rest}
                                />
                            ) : null
                        }
                    </FormDataConsumer>
                </SimpleFormIterator>
            </ArrayInput>
        </SimpleForm>
    </Edit>
);
```

### Hiding Inputs Based On Other Inputs

You may want to display or hide inputs base on the value of another input - for instance, show an `email` input only if the `hasEmail` boolean input has been ticked to `true`.

For such cases, you can use the approach described above, using the `<FormDataConsumer>` component.

```jsx
import { FormDataConsumer } from 'react-admin';

 const PostEdit = () => (
     <Edit>
         <SimpleForm>
             <BooleanInput source="hasEmail" />
             <FormDataConsumer>
                 {({ formData, ...rest }) => formData.hasEmail &&
                      <TextInput source="email" {...rest} />
                 }
             </FormDataConsumer>
         </SimpleForm>
     </Edit>
 );
```

**Tip**: When using a `FormDataConsumer` you can define [subscription](https://final-form.org/docs/react-final-form/types/FormProps#subscription) prop to pass to the `react-final-form`

{% raw %}
```jsx
import { FormDataConsumer } from 'react-admin';

 const PostEdit = () => (
     <Edit>
         <SimpleForm>
             <BooleanInput source="hasEmail" />
             <FormDataConsumer subscription={{ values: true }}>
                 {({ formData, ...rest }) => formData.hasEmail &&
                      <TextInput source="email" {...rest} />
                 }
             </FormDataConsumer>
         </SimpleForm>
     </Edit>
 );
```
{% endraw %}

## Writing Your Own Input Component

If you need a more specific input type, you can write it directly in React. You'll have to rely on react-final-form's [Field](https://final-form.org/docs/react-final-form/api/Field) component, or its [useField](https://final-form.org/docs/react-final-form/api/useField) hook, to handle the value update cycle.

### Using `<Field>`

For instance, let's write a component to edit the latitude and longitude of the current record:

```jsx
// in LatLongInput.js
import { Field } from 'react-final-form';
const LatLngInput = () => (
    <span>
        <Field name="lat" component="input" type="number" placeholder="latitude" />
        &nbsp;
        <Field name="lng" component="input" type="number" placeholder="longitude" />
    </span>
);
export default LatLngInput;

// in ItemEdit.js
const ItemEdit = () => (
    <Edit>
        <SimpleForm>
            <LatLngInput />
        </SimpleForm>
    </Edit>
);
```

`LatLngInput` takes no props, because the `<Field>` component can access the current record via the form context. The `name` prop serves as a selector for the record property to edit. All the props passed to `Field` except `name` and `component` are passed to the child component (an `<input>` in that example). Executing this component will render roughly the following code:

```html
<span>
    <input type="number" placeholder="latitude" value={record.lat} />
    <input type="number" placeholder="longitude" value={record.lng} />
</span>
```

**Tip**: React-final-form's `<Field>` component supports dot notation in the `name` prop, to allow binding to nested values:

```jsx
const LatLongInput = () => (
    <span>
        <Field name="position.lat" component="input" type="number" placeholder="latitude" />
        &nbsp;
        <Field name="position.lng" component="input" type="number" placeholder="longitude" />
    </span>
);
```

### Using `<Labeled>`

This component lacks a label. React-admin provides the `<Labeled>` component for that:

```jsx
// in LatLongInput.js
import { Field } from 'react-final-form';
import { Labeled } from 'react-admin';

const LatLngInput = () => (
    <Labeled label="position">
        <span>
            <Field name="lat" component="input" type="number" placeholder="latitude" />
            &nbsp;
            <Field name="lng" component="input" type="number" placeholder="longitude" />
        </span>
    </Labeled>
);
export default LatLngInput;
```

Now the component will render with a label:

```html
<label>Position</label>
<span>
    <input type="number" placeholder="longitude" value={record.lat} />
    <input type="number" placeholder="longitude" value={record.lng} />
</span>
```

### Using Material-ui Field Components

Instead of HTML `input` elements, you can use a material-ui component like `TextField`. To bind material-ui components to the form values, use the `useField()` hook:

```jsx
// in LatLongInput.js
import TextField from '@material-ui/core/TextField';
import { useField } from 'react-final-form';

const BoundedTextField = ({ name, label }) => {
    const {
        input: { onChange },
        meta: { touched, error }
    } = useField(name);
    return (
        <TextField
            name={name}
            label={label}
            onChange={onChange}
            error={!!(touched && error)}
            helperText={touched && error}
        />
    );
};
const LatLngInput = () => (
    <span>
        <BoundedTextField name="lat" label="latitude" />
        &nbsp;
        <BoundedTextField name="lng" label="longitude" />
    </span>
);
```

**Tip**: Material-ui's `<TextField>` component already includes a label, so you don't need to use `<Labeled>` in this case.

`useField()` returns two values: `input` and `meta`. To learn more about these props, please refer to the [useField](https://final-form.org/docs/react-final-form/api/useField) hook documentation in the react-final-form website.

Instead of HTML `input` elements or material-ui components, you can use react-admin input components, like `<NumberInput>` for instance. React-admin components already use `useField()`, and already include a label, so you don't need either `useField()` or `<Labeled>` when using them:

```jsx
// in LatLongInput.js
import { NumberInput } from 'react-admin';
const LatLngInput = () => (
    <span>
        <NumberInput source="lat" label="latitude" />
        &nbsp;
        <NumberInput source="lng" label="longitude" />
    </span>
);
export default LatLngInput;
```

### The `useInput()` Hook

React-admin adds functionality to react-final-form:

- handling of custom event emitters like `onChange`,
- support for an array of validators,
- detection of required fields to add an asterisk to the field label.

So internally, react-admin components use another hook, which wraps react-final-form's `useField()` hook. It's called `useInput()` ; use it instead of `useField()` to create form inputs that have the exact same API as react-admin Input components:

```jsx
// in LatLongInput.js
import TextField from '@material-ui/core/TextField';
import { useInput, required } from 'react-admin';

const BoundedTextField = props => {
    const {
        input: { name, onChange, ...rest },
        meta: { touched, error },
        isRequired
    } = useInput(props);

    return (
        <TextField
            name={name}
            label={props.label}
            onChange={onChange}
            error={!!(touched && error)}
            helperText={touched && error}
            required={isRequired}
            {...rest}
        />
    );
};
const LatLngInput = props => {
    const {source, ...rest} = props;

    return (
        <span>
            <BoundedTextField source="lat" label="Latitude" validate={required()} {...rest} />
            &nbsp;
            <BoundedTextField source="lng" label="Longitude" validate={required()} {...rest} />
        </span>
    );
};
```

Here is another example, this time using a material-ui `Select` component:

```jsx
// in SexInput.js
import Select from '@material-ui/core/Select';
import MenuItem from '@material-ui/core/MenuItem';
import { useInput } from 'react-admin';

const SexInput = props => {
    const {
        input,
        meta: { touched, error }
    } = useInput(props);

    return (
        <Select
            label="Sex"
            {...input}
        >
            <MenuItem value="M">Male</MenuItem>
            <MenuItem value="F">Female</MenuItem>
        </Select>
    );
};
export default SexInput;
```

**Tip**: `useInput` accepts all arguments that you can pass to `useField`. That means that components using `useInput` accept props like [format](https://final-form.org/docs/react-final-form/types/FieldProps#format) and [parse](https://final-form.org/docs/react-final-form/types/FieldProps#parse), to convert values from the form to the input, and vice-versa:

```jsx
const parse = value => {/* ... */};
const format = value => {/* ... */};

const PersonEdit = () => (
    <Edit>
        <SimpleForm>
            <SexInput
                source="sex"
                format={formValue => formValue === 0 ? 'M' : 'F'}
                parse={inputValue => inputValue === 'M' ? 0 : 1}
            />
        </SimpleForm>
    </Edit>
);
```

## Third-Party Components

You can find components for react-admin in third-party repositories.

- [marmelab/ra-richtext-tiptap](https://github.com/marmelab/ra-richtext-tiptap): a rich text input based on [Tiptap](https://www.tiptap.dev/)
- [vascofg/react-admin-color-input](https://github.com/vascofg/react-admin-color-input): a color input using [React Color](https://casesandberg.github.io/react-color/), a collection of color pickers.
- [vascofg/react-admin-date-inputs](https://github.com/vascofg/react-admin-date-inputs): a collection of Date Inputs, based on [material-ui-pickers](https://material-ui-pickers.firebaseapp.com/)
- [MrHertal/react-admin-json-view](https://github.com/MrHertal/react-admin-json-view): JSON field and input for react-admin.
- [@bb-tech/ra-components](https://github.com/bigbasket/ra-components): `JsonInput` which allows only valid JSON as input, `JsonField` to view JSON properly on show card and `TrimField` to trim the fields while showing in `Datagrid` in `List` component.
- [@react-page/react-admin](https://react-page.github.io/docs/#/integration-react-admin): ReactPage is a rich content editor and comes with a ready-to-use React-admin input component. [check out the demo](https://react-page.github.io/examples/reactadmin)

- **DEPRECATED V3** [LoicMahieu/aor-tinymce-input](https://github.com/LoicMahieu/aor-tinymce-input): a TinyMCE component, useful for editing HTML<|MERGE_RESOLUTION|>--- conflicted
+++ resolved
@@ -78,2377 +78,7 @@
 
 **Tip**: For compatibility reasons, input components also accept the `defaultValue` prop - which is simply copied as the `initialValue` prop.
 
-<<<<<<< HEAD
-## Basic Inputs
-
-### `<BooleanInput>` and `<NullableBooleanInput>`
-
-`<BooleanInput />` is a toggle button allowing you to attribute a `true` or `false` value to a record field.
-
-```jsx
-import { BooleanInput } from 'react-admin';
-
-<BooleanInput label="Commentable" source="commentable" />
-```
-
-![BooleanInput](./img/boolean-input.png)
-
-This input does not handle `null` values. You would need the `<NullableBooleanInput />` component if you have to handle non-set booleans.
-
-You can use the `options` prop to pass any option supported by the Material UI's `Switch` components. For example, here's how to set a custom checked icon:
-
-{% raw %}
-```jsx
-import { BooleanInput } from 'react-admin';
-import FavoriteIcon from '@material-ui/icons/Favorite';
-
-<BooleanInput
-    source="favorite"
-    options={{
-        checkedIcon: <FavoriteIcon />,
-    }}
-/>
-```
-{% endraw %}
-
-![CustomBooleanInputCheckIcon](./img/custom-switch-icon.png)
-
-Refer to [Material UI Switch documentation](https://material-ui.com/api/switch) for more details.
-
-`<NullableBooleanInput />` renders as a dropdown list, allowing choosing between `true`, `false`, and `null` values.
-
-```jsx
-import { NullableBooleanInput } from 'react-admin';
-
-<NullableBooleanInput label="Commentable" source="commentable" />
-```
-
-![NullableBooleanInput](./img/nullable-boolean-input.gif)
-
-The labels of the options can be customized for the entire application by overriding the translation.
-
-```jsx
-import polyglotI18nProvider from 'ra-i18n-polyglot';
-import englishMessages from 'ra-language-english';
-
-englishMessages.ra.boolean.null = 'Null label';
-englishMessages.ra.boolean.false = 'False label';
-englishMessages.ra.boolean.true = 'True label';
-const i18nProvider = polyglotI18nProvider(() => englishMessages, 'en');
-
-<Admin i18nProvider={i18nProvider}></Admin>
-```
-
-Additionally, individual instances of `NullableBooleanInput` may be customized by setting the `nullLabel`, `falseLabel` and `trueLabel` properties. Values specified for those properties will be translated by react-admin.
-
-```jsx
-import { NullableBooleanInput } from 'react-admin';
-
-<NullableBooleanInput
-    label="Commentable"
-    source="commentable"
-    nullLabel="Either"
-    falseLabel="No"
-    trueLabel="Yes"
-/>
-```
-
-![NullableBooleanInput](./img/nullable-boolean-input-null-label.png)
-
-`<BooleanInput>` and `<NullableBooleanInput>` also accept the [common input props](./Inputs.md#common-input-props).
-
-#### CSS API
-
-| Rule name  | Description                                                   |
-| ---------- | ------------------------------------------------------------- |
-| `input`    | Applied to the underlying Material UI's `TextField` component |
-
-To override the style of all instances of `<NullableBooleanInput>` using the [material-ui style overrides](https://material-ui.com/customization/globals/#css), use the `RaNullableBooleanInput` key.
-
-### `<DateInput>`
-
-Ideal for editing dates, `<DateInput>` renders an HTML `<input type="date">` element, that most browsers display as a standard [Date Picker](https://material-ui.com/components/pickers/#date-pickers).
-
-![DateInput](./img/date-input.gif)
-
-The appearance of `<DateInput>` depends on the browser, and falls back to a text input on Safari. The date formatting in this input depends on the user's locale.
-
-```jsx
-import { DateInput } from 'react-admin';
-
-<DateInput source="published_at" />
-```
-
-`<DateInput>` also accepts the [common input props](./Inputs.md#common-input-props).
-
-**Tip**: For a material-ui styled `<DateInput>` component, check out [vascofg/react-admin-date-inputs](https://github.com/vascofg/react-admin-date-inputs).
-
-![Material-ui style DateInput](https://github.com/vascofg/react-admin-date-inputs/raw/master/date-time-picker.gif)
-
-### `<DateTimeInput>`
-
-An input for editing dates with time. `<DateTimeInput>` renders a standard browser [Date and Time Picker](https://material-ui.com/components/pickers/#date-amp-time-pickers), so the appearance depends on the browser (and falls back to a text input on safari).
-
-![DateTimeInput](./img/date-time-input.gif)
-
-```jsx
-import { DateTimeInput } from 'react-admin';
-
-<DateTimeInput source="published_at" />
-```
-
-`<DateTimeInput>` also accepts the [common input props](./Inputs.md#common-input-props).
-
-**Tip**: For a material-ui styled `<DateTimeInput>` component, check out [vascofg/react-admin-date-inputs](https://github.com/vascofg/react-admin-date-inputs).
-
-### `<ImageInput>`
-
-`<ImageInput>` allows to upload some pictures using [react-dropzone](https://github.com/okonet/react-dropzone).
-
-![ImageInput](./img/image-input.png)
-
-#### Properties
-
-| Prop            | Required | Type                        | Default                          | Description                                                                                                                                                                                                                                                         |
-| --------------- | -------- | --------------------------- | -------------------------------- | ------------------------------------------------------------------------------------------------------------------------------------------------------------------------------------------------------------------------------------------------------------------- |
-| `accept`        | Optional | `string | string[]`         | -                                | Accepted file type(s), e. g. 'image/*,.pdf'. If left empty, all file types are accepted. Equivalent of the `accept` attribute of an `<input type="file">`. See [MDN input docs](https://developer.mozilla.org/en-US/docs/Web/HTML/Element/input/file#accept) for syntax and examples. |
-| `children`      | Optional | `ReactNode`                 | -                                | Element used to display the preview of an image (cloned several times if the select accepts multiple files).                                                                                                                                                        |
-| `minSize`       | Optional | `number`                    | 0                                | Minimum image size (in bytes), e.g. 5000 for 5KB                                                                                                                                                                                                                   |
-| `maxSize`       | Optional | `number`                    | `Infinity`                       | Maximum image size (in bytes), e.g. 5000000 for 5MB                                                                                                                                                                                                                 |
-| `multiple`      | Optional | `boolean`                   | `false`                          | Set to true if the input should accept a list of images, false if it should only accept one image                                                                                                                                                                   |
-| `labelSingle`   | Optional | `string`                    | 'ra.input.image. upload_single'  | Invite displayed in the drop zone if the input accepts one image                                                                                                                                                                                                    |
-| `labelMultiple` | Optional | `string`                    | 'ra.input.file. upload_multiple' | Invite displayed in the drop zone if the input accepts several images                                                                                                                                                                                               |
-| `placeholder`   | Optional | `string` &#124; `ReactNode` | -                                | Invite displayed in the drop zone, overrides `labelSingle` and `labelMultiple`                                                                                                                                                                                      |
-| `options`       | Optional | `Object`                    | `{}`                             | Additional options passed to react-dropzone's `useDropzone()` hook. See [the react-dropzone source](https://github.com/react-dropzone/react-dropzone/blob/master/src/index.js)  for details .                                                                       |
-
-`<ImageInput>` also accepts the [common input props](./Inputs.md#common-input-props).
-
-#### Usage
-
-Files are accepted or rejected based on the `accept`, `multiple`, `minSize` and `maxSize` props. `accept` must be a valid [MIME type](https://www.iana.org/assignments/media-types/media-types.xhtml) according to [input element specification](https://www.w3.org/wiki/HTML/Elements/input/file) or a valid file extension. If `multiple` is set to false and additional files are dropped, all files besides the first will be rejected. Any file which does not have a size in the [`minSize`, `maxSize`] range, will be rejected as well.
-
-`<ImageInput>` delegates the preview of currently selected images to its child. `<ImageInput>` clones its child as many times as there are selected images, passing the image as the `record` prop. To preview a simple list of image thumbnails, you can use `<ImageField>` as child, as follows:
-
-```jsx
-<ImageInput source="pictures" label="Related pictures" accept="image/*">
-    <ImageField source="src" title="title" />
-</ImageInput>
-```
-
-Writing a custom preview component is quite straightforward: it's a standard [field](./Fields.md#writing-your-own-field-component).
-
-When receiving **new** images, `ImageInput` will add a `rawFile` property to the object passed as the `record` prop of children. This `rawFile` is the [File](https://developer.mozilla.org/en-US/docs/Web/API/File) instance of the newly added file. This can be useful to display information about size or MIME type inside a custom field.
-
-The `ImageInput` component accepts an `options` prop, allowing to set the [react-dropzone properties](https://react-dropzone.netlify.com/#proptypes).
-
-If the default Dropzone label doesn't fit with your need, you can pass a `placeholder` prop to overwrite it. The value can be anything React can render (`PropTypes.node`):
-
-```jsx
-<ImageInput source="pictures" label="Related pictures" accept="image/*" placeholder={<p>Drop your file here</p>}>
-    <ImageField source="src" title="title" />
-</ImageInput>
-```
-
-Note that the image upload returns a [File](https://developer.mozilla.org/en/docs/Web/API/File) object. It is your responsibility to handle it depending on your API behavior. You can for instance encode it in base64, or send it as a multi-part form data. Check [this example](./DataProviders.md#handling-file-uploads) for base64 encoding data by extending the REST Client.
-
-#### CSS API
-
-| Rule name       | Description                                          |
-| --------------- | ---------------------------------------------------- |
-| `root`          | Styles pass to the underlying `FileInput` component  |
-| `dropZone`      | Styles pass to the underlying `FileInput` component  |
-| `preview`       | Styles pass to the underlying `FileInput` component  |
-| `removeButton`  | Styles pass to the underlying `FileInput` component  |
-
-To override the style of all instances of `<ImageInput>` using the [material-ui style overrides](https://material-ui.com/customization/globals/#css), use the `RaImageInput` key.
-
-### `<FileInput>`
-
-`<FileInput>` allows uploading files using [react-dropzone](https://github.com/okonet/react-dropzone).
-
-![FileInput](./img/file-input.png)
-
-#### Properties
-
-| Prop            | Required | Type                 | Default                         | Description                                                                                                                                                                                                                                                                                                                                            |
-| --------------- | -------- | -------------------- | ------------------------------- | -----------------------------------------------------------------------------------------------------------------------------------------------------------------------------------------------------------------------------------------------------------------------------------------------------------------------------------------------------  |
-| `accept`        | Optional | `string | string[]`  | -                               | Accepted file type(s), e. g. 'application/json,video/*' or 'application/vnd.openxmlformats-officedocument.spreadsheetml.sheet'. If left empty, all file types are accepted. Equivalent of the `accept` attribute of an `<input type="file">`. See [MDN input docs](https://developer.mozilla.org/en-US/docs/Web/HTML/Element/input/file#accept) for syntax and examples. |
-| `children`      | Optional | `ReactNode`          | -                               | Element used to display the preview of a file (cloned several times if the select accepts multiple files).                                                                                                                                                                                                                                             |
-| `minSize`       | Optional | `number`             | 0                               | Minimum file size (in bytes), e.g. 5000 for 5KB                                                                                                                                                                                                                                                                                                       |
-| `maxSize`       | Optional | `number`             | `Infinity`                      | Maximum file size (in bytes), e.g. 5000000 for 5MB                                                                                                                                                                                                                                                                                                     |
-| `multiple`      | Optional | `boolean`            | `false`                         | Set to true if the input should accept a list of files, false if it should only accept one file                                                                                                                                                                                                                                                        |
-| `labelSingle`   | Optional | `string`             | 'ra.input.file. upload_single'  | Invite displayed in the drop zone if the input accepts one file                                                                                                                                                                                                                                                                                        |
-| `labelMultiple` | Optional | `string`             | 'ra.input.file. upload_several' | Invite displayed in the drop zone if the input accepts several files                                                                                                                                                                                                                                                                                   |
-| `placeholder`   | Optional | `ReactNode`          | -                               | Invite displayed in the drop zone, overrides `labelSingle` and `labelMultiple`                                                                                                                                                                                                                                                                         |
-| `validateFileRemoval`   | Optional | `Function`          | -                               | Validate removing items. This is able to cancel to remove the file's list item by onRemove handler when you want to do so by throwing Error. `(file) => void \| Promise<void>`                                                                                                                                                                                                                                                                         |
-| `options`       | Optional | `Object`             | `{}`                            | Additional options passed to react-dropzone's `useDropzone()` hook. See [the react-dropzone source](https://github.com/react-dropzone/react-dropzone/blob/master/src/index.js)  for details .                                                                                                                                                          |
-
-`<FileInput>` also accepts the [common input props](./Inputs.md#common-input-props).
-
-#### Usage
-
-Files are accepted or rejected based on the `accept`, `multiple`, `minSize` and `maxSize` props. `accept` must be a valid [MIME type](https://www.iana.org/assignments/media-types/media-types.xhtml) according to [input element specification](https://www.w3.org/wiki/HTML/Elements/input/file) or a valid file extension. If `multiple` is set to false and additional files are dropped, all files besides the first will be rejected. Any file which does not have a size in the [`minSize`, `maxSize`] range, will be rejected as well.
-
-`FileInput` delegates the preview of currently selected files to its child. `FileInput` clones its child as many times as there are selected files, passing the file as the `record` prop. To preview a simple list of files names, you can use `<FileField>` as child, as follows:
-
-```jsx
-<FileInput source="files" label="Related files" accept="application/pdf">
-    <FileField source="src" title="title" />
-</FileInput>
-```
-
-Writing a custom preview component is quite straightforward: it's a standard [field](./Fields.md#writing-your-own-field-component).
-
-When receiving **new** files, `FileInput` will add a `rawFile` property to the object passed as the `record` prop of children. This `rawFile` is the [File](https://developer.mozilla.org/en-US/docs/Web/API/File) instance of the newly added file. This can be useful to display information about size or MIME type inside a custom field.
-
-The `FileInput` component accepts an `options` prop into which you can pass all the [react-dropzone properties](https://react-dropzone.netlify.com/#proptypes).
-
-If the default Dropzone label doesn't fit with your need, you can pass a `placeholder` prop to overwrite it. The value can be anything React can render (`PropTypes.node`):
-
-```jsx
-<FileInput source="files" label="Related files" accept="application/pdf" placeholder={<p>Drop your file here</p>}>
-    <ImageField source="src" title="title" />
-</FileInput>
-```
-
-Note that the file upload returns a [File](https://developer.mozilla.org/en/docs/Web/API/File) object. It is your responsibility to handle it depending on your API behavior. You can for instance encode it in base64, or send it as a multi-part form data. Check [this example](./DataProviders.md#handling-file-uploads) for base64 encoding data by extending the REST Client.
-
-The `validateFileRemoval` handler can interrupt removing visual items in your page. Given if you want to remove immediately file so call your api request in `validateFileRemoval`, then the request fails and throws error, These items don't disapper in the page.
-
-The `validateFileRemoval` can also be used to confirm the deletion of items to users. The following is an example.
-
-
-```jsx
-function Edit(props) {
-    const [removeImageConfirmEvent, setRemoveFileConfirmEvent] = useState(null);
-    const [isRemoveImageModalOpen, setIsRemoveImageModalOpen] = useState(false);
-    return (
-        <Edit {...props}>
-            <SimpleForm>
-                <ImageInput
-                    source="images"
-                    src="image"
-                    validateFileRemoval={(file, _record) => {
-                        const promise = new Promise((_resolve, reject) => {
-                            setRemoveFileConfirmEvent({
-                                fileName: `Image ID: ${file.id}`,
-                                resolve: async (result) => {
-                                  await YourApi.deleteImages({ ids: [file.id] });
-                                  return _resolve(result);
-                                },
-                                reject,
-                            });
-                        });
-                        setIsRemoveImageModalOpen(true);
-                        return promise.then((result) => {
-                          // Success Action if you want
-                        });
-                    }}
-                />
-                <SomeConfirmModal
-                    isOpen={isRemoveImageModalOpen}
-                    title="delete image"
-                    message={`${removeImageConfirmEvent ? removeImageConfirmEvent.fileName: ''} will be deleted`}
-                    onSubmit={() => {
-                        setIsRemoveImageModalOpen(false);
-                        removeImageConfirmEvent && removeImageConfirmEvent.resolve();
-                    }}
-                    onCancel={() => {
-                        setIsRemoveImageModalOpen(false);
-                        removeImageConfirmEvent && removeImageConfirmEvent.reject();
-                    }}
-                />
-            </SimpleForm>
-        </Edit>
-    )
-}
-```
-
-This example assumes that it can show some confirm modal has two buttons, to submit and cancel, when clicking a FileInput delete button icon. Then it interrupts to remove items in the page if "YourApi.deleteImages" fails or cancel button is clicked though when succeeding to submit they are removed.
-
-#### CSS API
-
-| Rule name       | Description                                                                       |
-| --------------- | --------------------------------------------------------------------------------- |
-| `root`          | Applied to the underlying `Labeled` component                                     |
-| `dropZone`      | Applied to the main container of the component                                    |
-| `preview`       | Applied to each children                                                          |
-| `removeButton`  | Applied to each of the Material UI's `IconButton` component used as remove button |
-
-To override the style of all instances of `<FileInput>` using the [material-ui style overrides](https://material-ui.com/customization/globals/#css), use the `RaFileInput` key.
-
-### `<MarkdownInput>`
-
-This [Enterprise Edition](https://marmelab.com/ra-enterprise)<img class="icon" src="./img/premium.svg" /> component allows to edit and preview Markdown data, based on [the Toast UI editor](https://nhn.github.io/tui.editor/latest/ToastUIEditor).
-
-![MarkdownInput](./img/markdown-input.gif)
-
-```jsx
-import { Edit, SimpleForm, TextInput } from 'react-admin';
-import { MarkdownInput } from '@react-admin/ra-markdown';
-
-const PostEdit = () => (
-    <Edit>
-        <SimpleForm>
-            <TextInput source="title" />
-            <MarkdownInput source="description" />
-        </SimpleForm>
-    </Edit>
-);
-```
-
-Check [the `ra-markdown` documentation](https://marmelab.com/ra-enterprise/modules/ra-markdown) for more details.
-
-### `<NumberInput>`
-
-`<NumberInput>` translates to an HTML `<input type="number">`.
-
-![NumberInput](./img/number-input.gif)
-
-It is necessary for numeric values because of a [known React bug](https://github.com/facebook/react/issues/1425), which prevents using the more generic [`<TextInput>`](#textinput) in that case.
-
-```jsx
-import { NumberInput } from 'react-admin';
-
-<NumberInput source="nb_views" />
-```
-
-#### Properties
-
-| Prop   | Required | Type     | Default | Description                                                                                             |
-| ------ | -------- | -------- | ------- | ------------------------------------------------------------------------------------------------------- |
-| `max`  | Optional | `number` | ''      | The maximum value to accept for this input                                                              |
-| `min`  | Optional | `number` | ''      | The minimum value to accept for this input                                                              |
-| `step` | Optional | `number` | `any`   | A stepping interval to use when using up and down arrows to adjust the value, as well as for validation |
-
-`<NumberInput>` also accepts the [common input props](./Inputs.md#common-input-props).
-
-#### Usage
-
-You can customize the `step` props (which defaults to "any"). For instance, to restrict the value to integers, ise a value of 1 for the `step`:
-
-```jsx
-<NumberInput source="nb_views" step={1} />
-```
-
-### `<PasswordInput>`
-
-`<PasswordInput>` works like the [`<TextInput>`](#textinput) but overwrites its `type` prop to `password` or `text` in accordance with a visibility button, hidden by default.
-
-```jsx
-import { PasswordInput } from 'react-admin';
-<PasswordInput source="password" />
-```
-
-![Password Input](./img/password-input.png)
-
-It is possible to change the default behavior and display the value by default via the `initiallyVisible` prop:
-
-```jsx
-import { PasswordInput } from 'react-admin';
-<PasswordInput source="password" initiallyVisible />
-```
-
-![Password Input (visible)](./img/password-input-visible.png)
-
-**Tip**: It is possible to set the [`autocomplete` attribute](https://developer.mozilla.org/fr/docs/Web/HTML/Attributs/autocomplete) by injecting an input props:
-
-{% raw %}
-```jsx
-<PasswordInput source="password" inputProps={{ autocomplete: 'current-password' }} />
-```
-{% endraw %}
-
-### `<RichTextInput>`
-
-`<RichTextInput>` is the ideal component if you want to allow your users to edit some HTML contents. It
-is powered by [Quill](https://quilljs.com/).
-
-![RichTextInput](./img/rich-text-input.gif)
-
-**Note**: Due to its size, `<RichTextInput>` is not bundled by default with react-admin. You must install it first, using npm:
-
-```sh
-npm install ra-input-rich-text
-```
-
-Then use it as a normal input component:
-
-```jsx
-import RichTextInput from 'ra-input-rich-text';
-
-<RichTextInput source="body" />
-```
-
-You can customize the rich text editor toolbar using the `toolbar` attribute, as described on the [Quill official toolbar documentation](https://quilljs.com/docs/modules/toolbar/).
-
-```jsx
-<RichTextInput source="body" toolbar={[ ['bold', 'italic', 'underline', 'link'] ]} />
-```
-
-If you need to add Quill `modules` or `themes`, you can do so by passing them in the `options` prop.
-
-{% raw %}
-```jsx
-<RichTextInput
-    source="body"
-    options={{
-        modules: {
-            history: { // History module
-                delay: 2000,
-                maxStack: 500,
-                userOnly: true
-            }
-        },
-        theme: "snow"
-    }}
-/>
-```
-{% endraw %}
-
-If you need more customization, you can access the quill object through the `configureQuill` callback that will be called just after its initialization.
-
-```jsx
-const configureQuill = quill => quill.getModule('toolbar').addHandler('bold', function (value) {
-    this.quill.format('bold', value)
-});
-
-// ...
-
-<RichTextInput source="text" configureQuill={configureQuill}/>
-```
-
-`<RichTextInput>` also accepts the [common input props](./Inputs.md#common-input-props).
-
-**Tip**: When used inside a material-ui `<Card>` (e.g. in the default `<Edit>` view), `<RichTextInput>` displays link tooltip as cut off when the user wants to add a hyperlink to a word located on the left side of the input. This is due to an incompatibility between material-ui's `<Card>` component and Quill's positioning algorithm for the link tooltip.
-
-To fix this problem, you should override the default card style, as follows:
-
-```diff
-import { Edit, SimpleForm, TextInput } from 'react-admin';
-+import { withStyles } from '@material-ui/core/styles';
-
--const PostEdit = props => (
-+const PostEdit = withStyles({ card: { overflow: 'initial' } })(() => (
-   <Edit>
-       <SimpleForm>
-            // ...
-       </SimpleForm>
-   </Edit>
--);
-+));
-```
-
-### `<TextInput>`
-
-`<TextInput>` is the most common input. It is used for texts, emails, URL or passwords. In translates to an HTML `<input>` tag.
-
-![TextInput](./img/text-input.gif)
-
-```jsx
-import { TextInput } from 'react-admin';
-
-<TextInput source="title" />
-```
-
-#### Properties
-
-| Prop         | Required | Type      | Default | Description                                                          |
-| ------------ | -------- | --------- | ------- | -------------------------------------------------------------------- |
-| `multiline`  | Optional | `boolean` | `false` | If `true`, the input height expands as the text wraps over several lines |
-| `resettable` | Optional | `boolean` | `false` | If `true`, display a button to reset the changes in this input value |
-| `type`       | Optional | `string`  | `text`  | Type attribute passed to the `<input>` element                       |
-
-`<TextInput>` also accepts the [common input props](./Inputs.md#common-input-props).
-
-#### Usage
-
-You can choose a specific input type using the `type` attribute, for instance `text` (the default), `email`, `url`, or `password`:
-
-```jsx
-<TextInput label="Email Address" source="email" type="email" />
-```
-
-You can make the `<TextInput>` expandable using the `multiline` prop for multiline text values. It renders as an auto expandable textarea.
-
-```jsx
-<TextInput multiline source="body" />
-```
-
-You can make the `<TextInput>` component resettable using the `resettable` prop. This will add a reset button which will be displayed only when the field has a value and is focused.
-
-```jsx
-import { TextInput } from 'react-admin';
-
-<TextInput source="title" resettable />
-```
-
-![resettable TextInput](./img/resettable-text-input.gif)
-
-**Warning**: Do not use `type="number"`, or you'll receive a string as value (this is a [known React bug](https://github.com/facebook/react/issues/1425)). Instead, use [`<NumberInput>`](#numberinput).
-
-## Choice Inputs
-
-### `<AutocompleteInput>`
-
-To let users choose a value in a list using a dropdown with autocompletion, use `<AutocompleteInput>`.
-It renders using Material UI [Autocomplete](https://mui.com/components/autocomplete/).
-
-![AutocompleteInput](./img/autocomplete-input.gif)
-
-Set the `choices` attribute to determine the options list (with `id`, `name` tuples).
-
-```jsx
-import { AutocompleteInput } from 'react-admin';
-
-<AutocompleteInput source="category" choices={[
-    { id: 'programming', name: 'Programming' },
-    { id: 'lifestyle', name: 'Lifestyle' },
-    { id: 'photography', name: 'Photography' },
-]} />
-```
-
-#### Properties
-
-| Prop                      | Required | Type           | Default      | Description                          |
-| ------------------------- | -------- | -------------- | ------------ | ------------------------------------ |
-| `allowEmpty`              | Optional | `boolean`      | `false`      | If `false` and the `searchText` typed did not match any suggestion, the `searchText` will revert to the current value when the field is blurred. If `true` and the `searchText` is set to `''` then the field will set the input value to `null`. |
-| `choices`                 | Required | `Object[]`     | `-`          | List of items to autosuggest |
-| `create`                 | Optional | `Element`     | `-`          | A React Element to render when users want to create a new choice |
-| `createLabel`                 | Optional | `string`     | `ra.action.create`          | The label for the menu item allowing users to create a new choice. Used when the filter is empty |
-| `createItemLabel`                 | Optional | `string`     | `ra.action.create_item`          | The label for the menu item allowing users to create a new choice. Used when the filter is not empty |
-| `emptyValue`              | Optional | `any`          | `''`         | The value to use for the empty element |
-| `emptyText`               | Optional | `string`       | `''`         | The text to use for the empty element |
-| `matchSuggestion`         | Optional | `Function`     | `-`          | Required if `optionText` is a React element. Function returning a boolean indicating whether a choice matches the filter. `(filter, choice) => boolean` |
-| `onCreate`              | Optional | `Function`     | `-`       | A function called with the current filter value when users choose to create a new choice. |
-| `optionText`              | Optional | `string` &#124; `Function` &#124; `Component` | `name`       | Field name of record to display in the suggestion item or function which accepts the correct record as argument (`(record)=> {string}`) |
-| `optionValue`             | Optional | `string`       | `id`         | Field name of record containing the value to use as input value |
-| `inputText`               | Optional | `Function`     | `-`          | Required if `optionText` is a custom Component, this function must return the text displayed for the current selection. |
-| `setFilter`               | Optional | `Function`     | `null`       | A callback to inform the `searchText` has changed and new `choices` can be retrieved based on this `searchText`. Signature `searchText => void`. This function is automatically setup when using `ReferenceInput`. |
-| `shouldRenderSuggestions` | Optional | `Function`     | `() => true` | A function that returns a `boolean` to determine whether or not suggestions are rendered. Use this when working with large collections of data to improve performance and user experience. This function is passed into the underlying react-autosuggest component. Ex.`(value) => value.trim().length > 2` |
-| `suggestionLimit`         | Optional | `number`       | `null`       | Limits the numbers of suggestions that are shown in the dropdown list |
-
-`<AutocompleteInput>` also accepts the [common input props](./Inputs.md#common-input-props).
-
-#### Usage
-
-You can customize the properties to use for the option name and value, thanks to the `optionText` and `optionValue` attributes:
-
-```jsx
-const choices = [
-    { _id: 123, full_name: 'Leo Tolstoi', sex: 'M' },
-    { _id: 456, full_name: 'Jane Austen', sex: 'F' },
-];
-<AutocompleteInput source="author_id" choices={choices} optionText="full_name" optionValue="_id" />
-```
-
-`optionText` also accepts a function, so you can shape the option text at will:
-
-```jsx
-const choices = [
-   { id: 123, first_name: 'Leo', last_name: 'Tolstoi' },
-   { id: 456, first_name: 'Jane', last_name: 'Austen' },
-];
-const optionRenderer = choice => `${choice.first_name} ${choice.last_name}`;
-<AutocompleteInput source="author_id" choices={choices} optionText={optionRenderer} />
-```
-
-`optionText` also accepts a custom Component. However, as the underlying Autocomplete component requires that the current selection is a string, if you opt for a Component, you must pass a function as the `inputText` prop. This function should return text representation of the current selection:
-
-```jsx
-const choices = [
-   { id: 123, first_name: 'Leo', last_name: 'Tolstoi', avatar:'/pengouin' },
-   { id: 456, first_name: 'Jane', last_name: 'Austen', avatar:'/panda' },
-];
-const OptionRenderer = choice => (
-    <span>
-        <img src={choice.avatar} />
-        {choice.first_name} {choice.last_name}
-    </span>
-);
-const inputText = choice => `${choice.first_name} ${choice.last_name}`;
-const matchSuggestion = (filter, choice) => {
-    return (
-        choice.first_name.toLowerCase().includes(filter.toLowerCase())
-        || choice.last_name.toLowerCase().includes(filter.toLowerCase())
-};
-
-<AutocompleteInput
-    source="author_id"
-    choices={choices}
-    optionText={<OptionRenderer />}
-    inputText={inputText}
-    matchSuggestion={matchSuggestion}
-/>
-```
-
-The choices are translated by default, so you can use translation identifiers as choices:
-
-```jsx
-const choices = [
-   { id: 'M', name: 'myroot.gender.male' },
-   { id: 'F', name: 'myroot.gender.female' },
-];
-```
-
-However, in some cases (e.g. inside a `<ReferenceInput>`), you may not want the choice to be translated.
-In that case, set the `translateChoice` prop to `false`.
-
-```jsx
-<AutocompleteInput source="gender" choices={choices} translateChoice={false}/>
-```
-
-When dealing with a large amount of `choices` you may need to limit the number of suggestions that are rendered in order to maintain usable performance. The `shouldRenderSuggestions` is an optional prop that allows you to set conditions on when to render suggestions. An easy way to improve performance would be to skip rendering until the user has entered 2 or 3 characters in the search box. This lowers the result set significantly, and might be all you need (depending on your data set).
-Ex. `<AutocompleteInput shouldRenderSuggestions={(val) => { return val.trim().length > 2 }} />` would not render any suggestions until the 3rd character has been entered. This prop is passed to the underlying `react-autosuggest` component and is documented [here](https://github.com/moroshko/react-autosuggest#should-render-suggestions-prop).
-
-`<AutocompleteInput>` renders a [material-ui `<Autocomplete>` component](https://mui.com/components/autocomplete/) and it accepts the `<Autocomplete>` props:
-
-{% raw %}
-```jsx
-<AutocompleteInput source="category" size="large" />
-```
-{% endraw %}
-
-**Tip**: If you want to populate the `choices` attribute with a list of related records, you should decorate `<AutocompleteInput>` with [`<ReferenceInput>`](#referenceinput), and leave the `choices` empty:
-
-```jsx
-import { AutocompleteInput, ReferenceInput } from 'react-admin';
-
-<ReferenceInput label="Post" source="post_id" reference="posts">
-    <AutocompleteInput optionText="title" />
-</ReferenceInput>
-```
-
-**Tip**: `<AutocompleteInput>` is a stateless component, so it only allows to *filter* the list of choices, not to *extend* it. If you need to populate the list of choices based on the result from a `fetch` call (and if [`<ReferenceInput>`](#referenceinput) doesn't cover your need), you'll have to [write your own Input component](#writing-your-own-input-component) based on material-ui `<AutoComplete>` component.
-
-#### Creating New Choices
-
-The `<AutocompleteInput>` can allow users to create a new choice if either the `create` or `onCreate` prop is provided.
-
-Use the `onCreate` prop when you only require users to provide a simple string and a `prompt` is enough. You can return either the new choice directly or a Promise resolving to the new choice.
-
-{% raw %}
-```js
-import { AutocompleteInput, Create, SimpleForm, TextInput } from 'react-admin';
-
-const PostCreate = () => {
-    const categories = [
-        { name: 'Tech', id: 'tech' },
-        { name: 'Lifestyle', id: 'lifestyle' },
-    ];
-    return (
-        <Create>
-            <SimpleForm>
-                <TextInput source="title" />
-                <AutocompleteInput
-                    onCreate={() => {
-                        const newCategoryName = prompt('Enter a new category');
-                        const newCategory = { id: newCategoryName.toLowerCase(), name: newCategoryName };
-                        categories.push(newCategory);
-                        return newCategory;
-                    }}
-                    source="category"
-                    choices={categories}
-                />
-            </SimpleForm>
-        </Create>
-    );
-}
-```
-{% endraw %}
-
-Use the `create` prop when you want a more polished or complex UI. For example a Material UI `<Dialog>` asking for multiple fields because the choices are from a referenced resource.
-
-{% raw %}
-```js
-import {
-    AutocompleteInput,
-    Create,
-    ReferenceInput,
-    SimpleForm,
-    TextInput,
-    useCreateSuggestionContext
-} from 'react-admin';
-
-import {
-    Box,
-    BoxProps,
-    Button,
-    Dialog,
-    DialogActions,
-    DialogContent,
-    TextField,
-} from '@material-ui/core';
-
-const PostCreate = () => {
-    return (
-        <Create>
-            <SimpleForm>
-                <TextInput source="title" />
-                <ReferenceInput source="category_id" reference="categories">
-                    <AutocompleteInput create={<CreateCategory />} />
-                </ReferenceInput>
-            </SimpleForm>
-        </Create>
-    );
-}
-
-const CreateCategory = () => {
-    const { filter, onCancel, onCreate } = useCreateSuggestionContext();
-    const [value, setValue] = React.useState(filter || '');
-    const [create] = useCreate('categories');
-
-    const handleSubmit = (event) => {
-        event.preventDefault();
-        create(
-            {
-                payload: {
-                    data: {
-                        title: value,
-                    },
-                },
-            },
-            {
-                onSuccess: ({ data }) => {
-                    setValue('');
-                    onCreate(data);
-                },
-            }
-        );
-    };
-
-    return (
-        <Dialog open onClose={onCancel}>
-            <form onSubmit={handleSubmit}>
-                <DialogContent>
-                    <TextField
-                        label="New category name"
-                        value={value}
-                        onChange={event => setValue(event.target.value)}
-                        autoFocus
-                    />
-                </DialogContent>
-                <DialogActions>
-                    <Button type="submit">Save</Button>
-                    <Button onClick={onCancel}>Cancel</Button>
-                </DialogActions>
-            </form>
-        </Dialog>
-    );
-};
-```
-{% endraw %}
-
-#### CSS API
-
-This component doesn't apply any custom styles on top of [material-ui `<Autocomplete>` component](https://mui.com/components/autocomplete/). Refer to their documentation to know its CSS API.
-
-
-### `<RadioButtonGroupInput>`
-
-If you want to let the user choose a value among a list of possible values that are always shown (instead of hiding them behind a dropdown list, as in [`<SelectInput>`](#selectinput)), `<RadioButtonGroupInput>` is the right component.
-
-![RadioButtonGroupInput](./img/radio-button-group-input.gif)
-
-Set the `choices` attribute to determine the options (with `id`, `name` tuples):
-
-```jsx
-import { RadioButtonGroupInput } from 'react-admin';
-
-<RadioButtonGroupInput source="category" choices={[
-    { id: 'programming', name: 'Programming' },
-    { id: 'lifestyle', name: 'Lifestyle' },
-    { id: 'photography', name: 'Photography' },
-]} />
-```
-
-#### Properties
-
-| Prop              | Required | Type                       | Default | Description                                                                                                                            |
-| ----------------- | -------- | -------------------------- | ------- | -------------------------------------------------------------------------------------------------------------------------------------- |
-| `choices`         | Required | `Object[]`                 | -       | List of items to show as options                                                                                                       |
-| `options`         | Optional | `Object`                   | -       | Props to pass to the underlying `<RadioButtonGroup>` element                                                                           |
-| `optionText`      | Optional | `string` &#124; `Function` | `name`  | Field name of record to display in the suggestion item or function which accepts the current record as argument (`record => {string}`) |
-| `optionValue`     | Optional | `string`                   | `id`    | Field name of record containing the value to use as input value                                                                        |
-| `row`             | Optional | `boolean`                  | `true`  | Display options in a compact row.                                                                                                      |
-| `translateChoice` | Optional | `boolean`                  | `true`  | Whether the choices should be translated                                                                                               |
-
-`<RadioButtonGroupInput>` also accepts the [common input props](./Inputs.md#common-input-props).
-
-#### Usage
-
-You can customize the properties to use for the option name and value, thanks to the `optionText` and `optionValue` attributes:
-
-```jsx
-const choices = [
-    { _id: 123, full_name: 'Leo Tolstoi', sex: 'M' },
-    { _id: 456, full_name: 'Jane Austen', sex: 'F' },
-];
-<RadioButtonGroupInput source="author_id" choices={choices} optionText="full_name" optionValue="_id" />
-```
-
-`optionText` also accepts a function, so you can shape the option text at will:
-
-```jsx
-const choices = [
-   { id: 123, first_name: 'Leo', last_name: 'Tolstoi' },
-   { id: 456, first_name: 'Jane', last_name: 'Austen' },
-];
-const optionRenderer = choice => `${choice.first_name} ${choice.last_name}`;
-<RadioButtonGroupInput source="author_id" choices={choices} optionText={optionRenderer} />
-```
-
-`optionText` also accepts a React Element, that will be cloned and receive the related choice as the `record` prop. You can use Field components there.
-
-```jsx
-const choices = [
-   { id: 123, first_name: 'Leo', last_name: 'Tolstoi' },
-   { id: 456, first_name: 'Jane', last_name: 'Austen' },
-];
-const FullNameField = ({ record }) => <span>{record.first_name} {record.last_name}</span>;
-<RadioButtonGroupInput source="gender" choices={choices} optionText={<FullNameField />}/>
-```
-
-The choices are translated by default, so you can use translation identifiers as choices:
-
-```jsx
-const choices = [
-   { id: 'M', name: 'myroot.gender.male' },
-   { id: 'F', name: 'myroot.gender.female' },
-];
-```
-
-However, in some cases (e.g. inside a `<ReferenceInput>`), you may not want the choice to be translated. In that case, set the `translateChoice` prop to `false`.
-
-```jsx
-<RadioButtonGroupInput source="gender" choices={choices} translateChoice={false}/>
-```
-
-Lastly, use the `options` attribute if you want to override any of Material UI's `<RadioButtonGroup>` attributes:
-
-{% raw %}
-```jsx
-<RadioButtonGroupInput source="category" options={{
-    labelPosition: 'right'
-}} />
-```
-{% endraw %}
-
-Refer to [Material UI RadioGroup documentation](https://material-ui.com/api/radio-group) for more details.
-
-**Tip**: If you want to populate the `choices` attribute with a list of related records, you should decorate `<RadioButtonGroupInput>` with [`<ReferenceInput>`](#referenceinput), and leave the `choices` empty:
-
-```jsx
-import { RadioButtonGroupInput, ReferenceInput } from 'react-admin';
-
-<ReferenceInput label="Author" source="author_id" reference="authors">
-    <RadioButtonGroupInput optionText="last_name" />
-</ReferenceInput>
-```
-
-#### CSS API
-
-| Rule name  | Description                                                   |
-| ---------- | ------------------------------------------------------------- |
-| `label`    | Applied to the underlying Material UI's `FormLabel` component |
-
-To override the style of all instances of `<RadioButtonGroupInput>` using the [material-ui style overrides](https://material-ui.com/customization/globals/#css), use the `RaRadioButtonGroupInput` key.
-
-
-### `<SelectInput>`
-
-To let users choose a value in a list using a dropdown, use `<SelectInput>`. It renders using [Material ui's `<Select>`](https://material-ui.com/api/select).
-
-![SelectInput](./img/select-input.gif)
-
-Set the `choices` attribute to determine the options (with `id`, `name` tuples):
-
-```jsx
-import { SelectInput } from 'react-admin';
-
-<SelectInput source="category" choices={[
-    { id: 'programming', name: 'Programming' },
-    { id: 'lifestyle', name: 'Lifestyle' },
-    { id: 'photography', name: 'Photography' },
-]} />
-```
-
-#### Properties
-
-| Prop              | Required | Type                       | Default | Description                                                                                                                            |
-| ----------------- | -------- | -------------------------- | ------- | -------------------------------------------------------------------------------------------------------------------------------------- |
-| `allowEmpty`      | Optional | `boolean`                  | `false` | If true, the first option is an empty one                                                                                              |
-| `choices`         | Required | `Object[]`                 | -       | List of items to show as options                                                                                                       |
-| `create`                 | Optional | `Element`     | `-`          | A React Element to render when users want to create a new choice |
-| `createLabel`                 | Optional | `string`     | `ra.action.create`          | The label for the menu item allowing users to create a new choice. Used when the filter is empty |
-| `emptyText`       | Optional | `string`                   | ''      | The text to display for the empty option                                                                                               |
-| `onCreate`              | Optional | `Function`     | `-`       | A function called with the current filter value when users choose to create a new choice. |
-| `options`         | Optional | `Object`                   | -       | Props to pass to the underlying `<SelectInput>` element                                                                                |
-| `optionText`      | Optional | `string` &#124; `Function` | `name`  | Field name of record to display in the suggestion item or function which accepts the current record as argument (`record => {string}`) |
-| `optionValue`     | Optional | `string`                   | `id`    | Field name of record containing the value to use as input value                                                                        |
-| `resettable`      | Optional | `boolean`                  | `false` | If `true`, display a button to reset the changes in this input value                                                                   |
-| `translateChoice` | Optional | `boolean`                  | `true`  | Whether the choices should be translated                                                                                               |
-
-`<SelectInput>` also accepts the [common input props](./Inputs.md#common-input-props).
-
-#### Usage
-
-You can customize the properties to use for the option name and value, thanks to the `optionText` and `optionValue` attributes:
-
-```jsx
-const choices = [
-    { _id: 123, full_name: 'Leo Tolstoi', sex: 'M' },
-    { _id: 456, full_name: 'Jane Austen', sex: 'F' },
-];
-<SelectInput source="author_id" choices={choices} optionText="full_name" optionValue="_id" />
-```
-
-`optionText` also accepts a function, so you can shape the option text at will:
-
-```jsx
-const choices = [
-   { id: 123, first_name: 'Leo', last_name: 'Tolstoi' },
-   { id: 456, first_name: 'Jane', last_name: 'Austen' },
-];
-const optionRenderer = choice => `${choice.first_name} ${choice.last_name}`;
-<SelectInput source="author_id" choices={choices} optionText={optionRenderer} />
-```
-
-`optionText` also accepts a React Element, that will be cloned and receive the related choice as the `record` prop. You can use Field components there.
-
-```jsx
-const choices = [
-   { id: 123, first_name: 'Leo', last_name: 'Tolstoi' },
-   { id: 456, first_name: 'Jane', last_name: 'Austen' },
-];
-const FullNameField = ({ record }) => <span>{record.first_name} {record.last_name}</span>;
-<SelectInput source="gender" choices={choices} optionText={<FullNameField />}/>
-```
-
-Enabling the `allowEmpty` props adds an empty choice (with a default `''` value, which you can overwrite with the `emptyValue` prop) on top of the options. You can furthermore customize the `MenuItem` for the empty choice by using the `emptyText` prop, which can receive either a string or a React Element, which doesn't receive any props.
-
-```jsx
-<SelectInput source="category" allowEmpty emptyValue={null} choices={[
-    { id: 'programming', name: 'Programming' },
-    { id: 'lifestyle', name: 'Lifestyle' },
-    { id: 'photography', name: 'Photography' },
-]} />
-```
-
-The choices are translated by default, so you can use translation identifiers as choices:
-
-```jsx
-const choices = [
-   { id: 'M', name: 'myroot.gender.male' },
-   { id: 'F', name: 'myroot.gender.female' },
-];
-```
-
-However, in some cases, you may not want the choice to be translated. In that case, set the `translateChoice` prop to `false`.
-
-```jsx
-<SelectInput source="gender" choices={choices} translateChoice={false}/>
-```
-
-Note that `translateChoice` is set to `false` when `<SelectInput>` is a child of `<ReferenceInput>`.
-
-Lastly, use the `options` attribute if you want to override any of Material UI's `<SelectField>` attributes:
-
-{% raw %}
-```jsx
-<SelectInput source="category" options={{
-    maxHeight: 200
-}} />
-```
-{% endraw %}
-
-Refer to [Material UI Select documentation](https://material-ui.com/api/select) for more details.
-
-**Tip**: If you want to populate the `choices` attribute with a list of related records, you should decorate `<SelectInput>` with [`<ReferenceInput>`](#referenceinput), and leave the `choices` empty:
-
-```jsx
-import { SelectInput, ReferenceInput } from 'react-admin';
-
-<ReferenceInput label="Author" source="author_id" reference="authors">
-    <SelectInput optionText="last_name" />
-</ReferenceInput>
-```
-
-If, instead of showing choices as a dropdown list, you prefer to display them as a list of radio buttons, try the [`<RadioButtonGroupInput>`](#radiobuttongroupinput). And if the list is too big, prefer the [`<AutocompleteInput>`](#autocompleteinput).
-
-You can make the `SelectInput` component resettable using the `resettable` prop. This will add a reset button which will be displayed only when the field has a value.
-
-![resettable SelectInput](./img/resettable-select-input.png)
-
-You can set disabled values by setting the `disabled` property of one item:
-
-```jsx
-const choices = [
-    { _id: 123, full_name: 'Leo Tolstoi', sex: 'M' },
-    { _id: 456, full_name: 'Jane Austen', sex: 'F' },
-    { _id: 1, full_name: 'System Administrator', sex: 'F', disabled: true },
-];
-<SelectInput source="author_id" choices={choices} optionText="full_name" optionValue="_id" />
-```
-
-You can use a custom field name by setting `disableValue` prop:
-
-```jsx
-const choices = [
-    { _id: 123, full_name: 'Leo Tolstoi', sex: 'M' },
-    { _id: 456, full_name: 'Jane Austen', sex: 'F' },
-    { _id: 987, full_name: 'Jack Harden', sex: 'M', not_available: true },
-];
-<SelectInput source="contact_id" choices={choices} optionText="full_name" optionValue="_id" disableValue="not_available" />
-```
-
-#### Creating New Choices
-
-The `<SelectInput>` can allow users to create a new choice if either the `create` or `onCreate` prop is provided.
-
-Use the `onCreate` prop when you only require users to provide a simple string and a `prompt` is enough. You can return either the new choice directly or a Promise resolving to the new choice.
-
-{% raw %}
-```js
-import { SelectInput, Create, SimpleForm, TextInput } from 'react-admin';
-
-const PostCreate = () => {
-    const categories = [
-        { name: 'Tech', id: 'tech' },
-        { name: 'Lifestyle', id: 'lifestyle' },
-    ];
-    return (
-        <Create>
-            <SimpleForm>
-                <TextInput source="title" />
-                <SelectInput
-                    onCreate={() => {
-                        const newCategoryName = prompt('Enter a new category');
-                        const newCategory = { id: newCategoryName.toLowerCase(), name: newCategoryName };
-                        categories.push(newCategory);
-                        return newCategory;
-                    }}
-                    source="category"
-                    choices={categories}
-                />
-            </SimpleForm>
-        </Create>
-    );
-}
-```
-{% endraw %}
-
-Use the `create` prop when you want a more polished or complex UI. For example a Material UI `<Dialog>` asking for multiple fields because the choices are from a referenced resource.
-
-{% raw %}
-```js
-import {
-    SelectInput,
-    Create,
-    ReferenceInput,
-    SimpleForm,
-    TextInput,
-    useCreateSuggestionContext
-} from 'react-admin';
-
-import {
-    Box,
-    BoxProps,
-    Button,
-    Dialog,
-    DialogActions,
-    DialogContent,
-    TextField,
-} from '@material-ui/core';
-
-const PostCreate = () => {
-    return (
-        <Create>
-            <SimpleForm>
-                <TextInput source="title" />
-                <ReferenceInput source="category_id" reference="categories">
-                    <SelectInput create={<CreateCategory />} />
-                </ReferenceInput>
-            </SimpleForm>
-        </Create>
-    );
-}
-
-const CreateCategory = () => {
-    const { filter, onCancel, onCreate } = useCreateSuggestionContext();
-    const [value, setValue] = React.useState(filter || '');
-    const [create] = useCreate('categories');
-
-    const handleSubmit = (event) => {
-        event.preventDefault();
-        create(
-            {
-                payload: {
-                    data: {
-                        title: value,
-                    },
-                },
-            },
-            {
-                onSuccess: ({ data }) => {
-                    setValue('');
-                    onCreate(data);
-                },
-            }
-        );
-    };
-
-    return (
-        <Dialog open onClose={onCancel}>
-            <form onSubmit={handleSubmit}>
-                <DialogContent>
-                    <TextField
-                        label="New category name"
-                        value={value}
-                        onChange={event => setValue(event.target.value)}
-                        autoFocus
-                    />
-                </DialogContent>
-                <DialogActions>
-                    <Button type="submit">Save</Button>
-                    <Button onClick={onCancel}>Cancel</Button>
-                </DialogActions>
-            </form>
-        </Dialog>
-    );
-};
-```
-{% endraw %}
-
-#### CSS API
-
-| Rule name       | Description                                               |
-| --------------- | --------------------------------------------------------- |
-| `input`         | Applied to the underlying `ResettableTextField` component |
-
-To override the style of all instances of `<SelectInput>` using the [material-ui style overrides](https://material-ui.com/customization/globals/#css), use the `RaSelectInput` key.
-
-## Array Inputs
-
-### `<ArrayInput>`
-
-To edit arrays of data embedded inside a record, `<ArrayInput>` creates a list of sub-forms.
-
-![ArrayInput](./img/array-input.gif)
-
-```jsx
-import { ArrayInput, SimpleFormIterator, DateInput, TextInput } from 'react-admin';
-
-<ArrayInput source="authors">
-    <SimpleFormIterator>
-        <DateInput source="user" />
-        <TextInput source="role" />
-    </SimpleFormIterator>
-</ArrayInput>
-```
-
-`<ArrayInput>` allows editing of embedded arrays, like the `authors` field in the following `post` record:
-
-```json
-{
-  "id": 123,
-  "authors": [
-        {
-            "user_id": 123,
-            "role": "head_writer",
-        },
-        {
-            "user_id": 456,
-            "url": "co_writer",
-        }
-   ]
-}
-```
-
-#### Usage
-
-`<ArrayInput>` expects a single child, which must be a *form iterator* component. A form iterator is a component accepting a `fields` object as passed by [react-final-form-array](https://github.com/final-form/react-final-form-arrays#fieldarrayrenderprops), and defining a layout for an array of fields. For instance, the `<SimpleFormIterator>` component displays an array of react-admin Inputs in an unordered list (`<ul>`), one sub-form by list item (`<li>`). It also provides controls for adding and removing a sub-record (a backlink in this example).
-
-You can pass `disableAdd` and `disableRemove` as props of `SimpleFormIterator`, to disable `ADD` and `REMOVE` button respectively. Default value of both is `false`.
-
-```jsx
-import { ArrayInput, SimpleFormIterator, DateInput, TextInput } from 'react-admin';
-
-<ArrayInput source="backlinks">
-    <SimpleFormIterator disableRemove >
-        <DateInput source="date" />
-        <TextInput source="url" />
-    </SimpleFormIterator>
-</ArrayInput>
-```
-
-You can also use `addButton` and `removeButton` props to pass your custom add and remove buttons to `SimpleFormIterator`.
-
-```jsx
-import { ArrayInput, SimpleFormIterator, DateInput, TextInput } from 'react-admin';
-
-<ArrayInput source="backlinks">
-    <SimpleFormIterator addButton={<CustomAddButton />} removeButton={<CustomRemoveButton />}>
-        <DateInput source="date" />
-        <TextInput source="url" />
-    </SimpleFormIterator>
-</ArrayInput>
-```
-
-Furthermore, if you want to customize the label displayed for each item, you can pass a function to `<SimpleFormIterator>` via the `getItemLabel` prop.
-
-```jsx
-import { ArrayInput, SimpleFormIterator, DateInput, TextInput } from 'react-admin';
-
-<ArrayInput source="backlinks">
-    <SimpleFormIterator getItemLabel={(index) => `${index + 1}. link`}>
-        <DateInput source="date" />
-        <TextInput source="url" />
-    </SimpleFormIterator>
-</ArrayInput>
-```
-
-**Note**: `<SimpleFormIterator>` only accepts `Input` components as children. If you want to use some `Fields` instead, you have to use a `<FormDataConsumer>` to get the correct source, as follows:
-
-```jsx
-import { ArrayInput, SimpleFormIterator, DateInput, TextInput, FormDataConsumer } from 'react-admin';
-
-<ArrayInput source="backlinks">
-    <SimpleFormIterator disableRemove >
-        <DateInput source="date" />
-        <FormDataConsumer>
-            {({ getSource, scopedFormData }) => {
-                return (
-                    <TextField
-                        source={getSource('url')}
-                        record={scopedFormData}
-                    />
-                );
-            }}
-        </FormDataConsumer>
-    </SimpleFormIterator>
-</ArrayInput>
-```
-
-`<ArrayInput>` also accepts the [common input props](./Inputs.md#common-input-props) (except `format` and `parse`).
-
-**Important**: Note that asynchronous validators are not supported on the `<ArrayInput>` component due to a limitation of [react-final-form-arrays](https://github.com/final-form/react-final-form-arrays).
-
-### `<AutocompleteArrayInput>`
-
-To let users choose multiple values in a list using a dropdown with autocompletion, use `<AutocompleteArrayInput>`.
-It renders using Material UI [Autocomplete](https://mui.com/components/autocomplete/).
-
-![AutocompleteArrayInput](./img/autocomplete-array-input.gif)
-
-Set the `choices` attribute to determine the options list (with `id`, `name` tuples).
-
-```jsx
-import { AutocompleteArrayInput } from 'react-admin';
-
-<AutocompleteArrayInput source="tags" choices={[
-    { id: 'programming', name: 'Programming' },
-    { id: 'lifestyle', name: 'Lifestyle' },
-    { id: 'photography', name: 'Photography' },
-]} />
-```
-
-#### Properties
-
-| Prop                      | Required | Type                       | Default      | Description                                                                                                                                                                                                                                                                                          |
-| ------------------------- | -------- | -------------------------- | ------------ | ---------------------------------------------------------------------------------------------------------------------------------------------------------------------------------------------------------------------------------------------------------------------------------------------------- |
-| `allowEmpty`              | Optional | `boolean`                  | `false`      | If `true`, the first option is an empty one                                                                                                                                                                                                                                                          |
-| `create`                 | Optional | `Element`     | `-`          | A React Element to render when users want to create a new choice |
-| `createLabel`                 | Optional | `string`     | `ra.action.create`          | The label for the menu item allowing users to create a new choice. Used when the filter is empty |
-| `createItemLabel`                 | Optional | `string`     | `ra.action.create_item`          | The label for the menu item allowing users to create a new choice. Used when the filter is not empty |
-| `debounce`         | Optional | `number`                  | `250`      | The delay to wait before calling the setFilter function injected when used in a ReferenceInput.                                                                                                                                                                                                                                                 |
-| `choices`                 | Required | `Object[]`                 | -            | List of items to autosuggest                                                                                                                                                                                                                                                                         |
-| `inputText`               | Optional | `Function`     | `-`          | Required if `optionText` is a custom Component, this function must return the text displayed for the current selection. |
-| `matchSuggestion`         | Optional | `Function`                 | -            | Required if `optionText` is a React element. Function returning a boolean indicating whether a choice matches the filter. `(filter, choice) => boolean`                                                                                                                                              |
-| `onCreate`              | Optional | `Function`     | `-`       | A function called with the current filter value when users choose to create a new choice. |
-| `optionValue`             | Optional | `string`                   | `id`         | Field name of record containing the value to use as input value                                                                                                                                                                                                                                       |
-| `optionText`              | Optional | `string` &#124; `Function` | `name`       | Field name of record to display in the suggestion item or function which accepts the current record as argument (`record => {string}`)                                                                                                                                                               |
-| `setFilter`               | Optional | `Function`                 | `null`       | A callback to inform the `searchText` has changed and new `choices` can be retrieved based on this `searchText`. Signature `searchText => void`. This function is automatically setup when using `ReferenceInput`.                                                                                   |
-| `shouldRenderSuggestions` | Optional | `Function`                 | `() => true` | A function that returns a `boolean` to determine whether or not suggestions are rendered. Use this when working with large collections of data to improve performance and user experience. This function is passed into the underlying react-autosuggest component. Ex.`(value) => value.trim().length > 2` |
-| `source`                  | Required | `string`                   | -            | Name of field to edit, its type should match the type retrieved from `optionValue`                                                                                                                                                                                                                   |
-| `suggestionLimit`         | Optional | `number`                   | `null`       | Limits the numbers of suggestions that are shown in the dropdown list                                                                                                                                                                                                                                |
-
-`<AutocompleteArrayInput>` also accepts the [common input props](./Inputs.md#common-input-props).
-
-#### Usage
-
-`<AutocompleteArrayInput>` is designed to for fields containing an array of scalar values, e.g.:
-
-```json
-{
-  "id": 123,
-  "tags": ["lifestyle", "photography"]
-}
-```
-
-When working with a field that contains an array of *objects*, use `parse` and `format` to turn the value into an array of scalar values.
-
-So for instance, for editing the `tags` field of records looking like the following:
-
-```json
-{
-  "id": 123,
-  "tags": [
-      { "id": "lifestyle" },
-      { "id": "photography" }
-   ]
-}
-```
-
-You should use the following syntax:
-
-```jsx
-import { AutocompleteArrayInput } from 'react-admin';
-
-<AutocompleteArrayInput
-    source="tags"
-    parse={value =>
-        value && value.map(v => ({ id: v }))
-    }
-    format={value => value && value.map(v => v.id)}
-    choices={[
-        { id: 'programming', name: 'Programming' },
-        { id: 'lifestyle', name: 'Lifestyle' },
-        { id: 'photography', name: 'Photography' },
-    ]}
-/>
-```
-
-You can customize the properties to use for the option name and value, thanks to the `optionText` and `optionValue` attributes:
-
-```jsx
-const choices = [
-    { _id: 123, full_name: 'Leo Tolstoi', sex: 'M' },
-    { _id: 456, full_name: 'Jane Austen', sex: 'F' },
-];
-<AutocompleteArrayInput source="author_id" choices={choices} optionText="full_name" optionValue="_id" />
-```
-
-`optionText` also accepts a function, so you can shape the option text at will:
-
-```jsx
-const choices = [
-   { id: 123, first_name: 'Leo', last_name: 'Tolstoi' },
-   { id: 456, first_name: 'Jane', last_name: 'Austen' },
-];
-const optionRenderer = choice => `${choice.first_name} ${choice.last_name}`;
-<AutocompleteArrayInput source="author_id" choices={choices} optionText={optionRenderer} />
-```
-
-The choices are translated by default, so you can use translation identifiers as choices:
-
-```jsx
-const choices = [
-   { id: 'M', name: 'myroot.gender.male' },
-   { id: 'F', name: 'myroot.gender.female' },
-];
-```
-
-However, in some cases (e.g. inside a `<ReferenceInput>`), you may not want the choice to be translated. In that case, set the `translateChoice` prop to `false`.
-
-```jsx
-<AutocompleteArrayInput source="gender" choices={choices} translateChoice={false}/>
-```
-
-When dealing with a large amount of `choices` you may need to limit the number of suggestions that are rendered in order to maintain usable performance. The `shouldRenderSuggestions` is an optional prop that allows you to set conditions on when to render suggestions. An easy way to improve performance would be to skip rendering until the user has entered 2 or 3 characters in the search box. This lowers the result set significantly, and might be all you need (depending on your data set).
-Ex. `<AutocompleteArrayInput shouldRenderSuggestions={(val) => { return val.trim().length > 2 }} />` would not render any suggestions until the 3rd character has been entered. This prop is passed to the underlying `react-autosuggest` component and is documented [here](https://github.com/moroshko/react-autosuggest#should-render-suggestions-prop).
-
-Lastly, `<AutocompleteArrayInput>` renders a [material-ui `<Autocomplete>` component](https://mui.com/components/autocomplete/) and accepts the `<Autocomplete>` props:
-
-{% raw %}
-```jsx
-<AutocompleteArrayInput source="category" limitTags={2} />
-```
-{% endraw %}
-
-**Tip**: Like many other inputs, `<AutocompleteArrayInput>` accept a `fullWidth` prop.
-
-**Tip**: If you want to populate the `choices` attribute with a list of related records, you should decorate `<AutocompleteArrayInput>` with [`<ReferenceArrayInput>`](#referenceinput), and leave the `choices` empty:
-
-```jsx
-import { AutocompleteArrayInput, ReferenceArrayInput } from 'react-admin';
-
-<ReferenceArrayInput label="Tags" reference="tags" source="tags">
-    <AutocompleteArrayInput />
-</ReferenceArrayInput>
-```
-
-**Tip**: `<ReferenceArrayInput>` is a stateless component, so it only allows to *filter* the list of choices, not to *extend* it. If you need to populate the list of choices based on the result from a `fetch` call (and if [`<ReferenceArrayInput>`](#referencearrayinput) doesn't cover your need), you'll have to [write your own Input component](#writing-your-own-input-component) based on [material-ui-chip-input](https://github.com/TeamWertarbyte/material-ui-chip-input).
-
-**Tip**: React-admin's `<AutocompleteInput>` has only a capital A, while material-ui's `<AutoComplete>` has a capital A and a capital C. Don't mix up the components!
-
-#### Creating New Choices
-
-The `<AutocompleteArrayInput>` can allow users to create a new choice if either the `create` or `onCreate` prop is provided.
-
-Use the `onCreate` prop when you only require users to provide a simple string and a `prompt` is enough. You can return either the new choice directly or a Promise resolving to the new choice.
-
-{% raw %}
-```js
-import { AutocompleteArrayInput, Create, SimpleForm, TextInput } from 'react-admin';
-
-const PostCreate = () => {
-    const tags = [
-        { name: 'Tech', id: 'tech' },
-        { name: 'Lifestyle', id: 'lifestyle' },
-    ];
-    return (
-        <Create>
-            <SimpleForm>
-                <TextInput source="title" />
-                <AutocompleteArrayInput
-                    onCreate={() => {
-                        const newTagName = prompt('Enter a new tag');
-                        const newTag = { id: newTagName.toLowerCase(), name: newTagName };
-                        categories.push(newTag);
-                        return newTag;
-                    }}
-                    source="tags"
-                    choices={tags}
-                />
-            </SimpleForm>
-        </Create>
-    );
-}
-```
-{% endraw %}
-
-Use the `create` prop when you want a more polished or complex UI. For example a Material UI `<Dialog>` asking for multiple fields because the choices are from a referenced resource.
-
-{% raw %}
-```js
-import {
-    AutocompleteArrayInput,
-    Create,
-    ReferenceArrayInput,
-    SimpleForm,
-    TextInput,
-    useCreateSuggestionContext
-} from 'react-admin';
-
-import {
-    Box,
-    BoxProps,
-    Button,
-    Dialog,
-    DialogActions,
-    DialogContent,
-    TextField,
-} from '@material-ui/core';
-
-const PostCreate = () => {
-    return (
-        <Create>
-            <SimpleForm>
-                <TextInput source="title" />
-                <ReferenceArrayInput source="tags" reference="tags">
-                    <AutocompleteArrayInput create={<CreateTag />} />
-                </ReferenceArrayInput>
-            </SimpleForm>
-        </Create>
-    );
-}
-
-const CreateTag = () => {
-    const { filter, onCancel, onCreate } = useCreateSuggestionContext();
-    const [value, setValue] = React.useState(filter || '');
-    const [create] = useCreate('tags');
-
-    const handleSubmit = (event) => {
-        event.preventDefault();
-        create(
-            {
-                payload: {
-                    data: {
-                        title: value,
-                    },
-                },
-            },
-            {
-                onSuccess: ({ data }) => {
-                    setValue('');
-                    onCreate(data);
-                },
-            }
-        );
-    };
-
-    return (
-        <Dialog open onClose={onCancel}>
-            <form onSubmit={handleSubmit}>
-                <DialogContent>
-                    <TextField
-                        label="New tag"
-                        value={value}
-                        onChange={event => setValue(event.target.value)}
-                        autoFocus
-                    />
-                </DialogContent>
-                <DialogActions>
-                    <Button type="submit">Save</Button>
-                    <Button onClick={onCancel}>Cancel</Button>
-                </DialogActions>
-            </form>
-        </Dialog>
-    );
-};
-```
-{% endraw %}
-
-#### CSS API
-
-This component doesn't apply any custom styles on top of [material-ui `<Autocomplete>` component](https://mui.com/components/autocomplete/). Refer to their documentation to know its CSS API.
-
-### `<CheckboxGroupInput>`
-
-If you want to let the user choose multiple values among a list of possible values by showing them all, `<CheckboxGroupInput>` is the right component.
-
-![CheckboxGroupInput](./img/checkbox-group-input.png)
-
-Set the `choices` attribute to determine the options (with `id`, `name` tuples):
-
-```jsx
-import { CheckboxGroupInput } from 'react-admin';
-
-<CheckboxGroupInput source="category" choices={[
-    { id: 'programming', name: 'Programming' },
-    { id: 'lifestyle', name: 'Lifestyle' },
-    { id: 'photography', name: 'Photography' },
-]} />
-```
-
-#### Properties
-
-| Prop          | Required | Type                       | Default | Description                                                                                                                            |
-| ------------- | -------- | -------------------------- | ------- | -------------------------------------------------------------------------------------------------------------------------------------  |
-| `choices`     | Required | `Object[]`                 | -       | List of choices                                                                                                                        |
-| `optionText`  | Optional | `string` &#124; `Function` | `name`  | Field name of record to display in the suggestion item or function which accepts the correct record as argument (`record => {string}`) |
-| `optionValue` | Optional | `string`                   | `id`    | Field name of record containing the value to use as input value                                                                        |
-| `row`         | Optional | `boolean`                  | `true`  | Display group of elements in a compact row.                                                                                            |
-
-Refer to [Material UI Checkbox documentation](https://material-ui.com/api/checkbox/) for more details.
-
-`<CheckboxGroupInput>` also accepts the [common input props](./Inputs.md#common-input-props).
-
-#### Usage
-
-You can customize the properties to use for the option name and value, thanks to the `optionText` and `optionValue` attributes:
-
-```jsx
-const choices = [
-    { _id: 123, full_name: 'Leo Tolstoi', sex: 'M' },
-    { _id: 456, full_name: 'Jane Austen', sex: 'F' },
-];
-<CheckboxGroupInput source="author_id" choices={choices} optionText="full_name" optionValue="_id" />
-```
-
-`optionText` also accepts a function, so you can shape the option text at will:
-
-```jsx
-const choices = [
-   { id: 123, first_name: 'Leo', last_name: 'Tolstoi' },
-   { id: 456, first_name: 'Jane', last_name: 'Austen' },
-];
-const optionRenderer = choice => `${choice.first_name} ${choice.last_name}`;
-<CheckboxGroupInput source="author_id" choices={choices} optionText={optionRenderer} />
-```
-
-`optionText` also accepts a React Element, that will be cloned and receive the related choice as the `record` prop. You can use Field components there.
-
-```jsx
-const choices = [
-   { id: 123, first_name: 'Leo', last_name: 'Tolstoi' },
-   { id: 456, first_name: 'Jane', last_name: 'Austen' },
-];
-const FullNameField = ({ record }) => <span>{record.first_name} {record.last_name}</span>;
-<CheckboxGroupInput source="gender" choices={choices} optionText={<FullNameField />}/>
-```
-
-The choices are translated by default, so you can use translation identifiers as choices:
-
-```jsx
-const choices = [
-    { id: 'programming', name: 'myroot.category.programming' },
-    { id: 'lifestyle', name: 'myroot.category.lifestyle' },
-    { id: 'photography', name: 'myroot.category.photography' },
-];
-```
-
-However, in some cases (e.g. inside a `<ReferenceInput>`), you may not want the choice to be translated. In that case, set the `translateChoice` prop to `false`.
-
-```jsx
-<CheckboxGroupInput source="gender" choices={choices} translateChoice={false}/>
-```
-
-Lastly, use the `options` attribute if you want to override any of Material UI's `<Checkbox>` attributes:
-
-{% raw %}
-```jsx
-import { FavoriteBorder, Favorite } from '@material-ui/icons';
-
-<CheckboxGroupInput source="category" options={{
-    icon: <FavoriteBorder />,
-    checkedIcon: <Favorite />
-}} />
-```
-{% endraw %}
-
-#### CSS API
-
-| Rule name  | Description                                                   |
-| ---------- | ------------------------------------------------------------- |
-| `root`     | Applied to the root element                                   |
-| `label`    | Applied to the underlying Material UI's `FormLabel` component |
-
-To override the style of all instances of `<CheckboxGroupInput>` using the [material-ui style overrides](https://material-ui.com/customization/globals/#css), use the `RaCheckboxGroupInput` key.
-
-### `<DualListInput>`
-
-This [Enterprise Edition](https://marmelab.com/ra-enterprise)<img class="icon" src="./img/premium.svg" /> component allows to edit array values, one-to-many or many-to-many relationships by moving items from one list to another. It's a good alternative to `<SelectInput>` for a small number of choices.
-
-![DualListInput](https://marmelab.com/ra-enterprise/modules/assets/ra-relationships-duallistinput.gif)
-
-```jsx
-import { ReferenceInput } from 'react-admin';
-import { DualListInput } from '@react-admin/ra-relationships';
-
-<ReferenceInput label="Author" source="author_id" reference="authors">
-    <DualListInput optionText="last_name" />
-</ReferenceInput>
-```
-
-Check [the `ra-relationships` documentation](https://marmelab.com/ra-enterprise/modules/ra-relationships) for more details.
-
-### `<SelectArrayInput>`
-
-To let users choose several values in a list using a dropdown, use `<SelectArrayInput>`. It renders using [Material ui's `<Select>`](https://material-ui.com/api/select).
-
-![SelectArrayInput](./img/select-array-input.gif)
-
-#### Properties
-
-| Prop              | Required | Type                       | Default | Description                                                                                                                            |
-| ----------------- | -------- | -------------------------- | ------- | -------------------------------------------------------------------------------------------------------------------------------------- |
-| `allowEmpty`      | Optional | `boolean`                  | `false` | If true, the first option is an empty one                                                                                              |
-| `choices`         | Required | `Object[]`                 | -       | List of items to show as options                                                                                                       |
-| `create`                 | Optional | `Element`     | `-`          | A React Element to render when users want to create a new choice |
-| `createLabel`                 | Optional | `string`     | `ra.action.create`          | The label for the menu item allowing users to create a new choice. Used when the filter is empty |
-| `emptyText`       | Optional | `string`                   | ''      | The text to display for the empty option                                                                                               |
-| `onCreate`              | Optional | `Function`     | `-`       | A function called with the current filter value when users choose to create a new choice. |
-| `options`         | Optional | `Object`                   | -       | Props to pass to the underlying `<SelectInput>` element                                                                                |
-| `optionText`      | Optional | `string` &#124; `Function` | `name`  | Field name of record to display in the suggestion item or function which accepts the current record as argument (`record => {string}`) |
-| `optionValue`     | Optional | `string`                   | `id`    | Field name of record containing the value to use as input value                                                                        |
-| `resettable`      | Optional | `boolean`                  | `false` | If `true`, display a button to reset the changes in this input value                                                                   |
-| `translateChoice` | Optional | `boolean`                  | `true`  | Whether the choices should be translated                                                                                               |
-
-`<SelectArrayInput>` also accepts the [common input props](./Inputs.md#common-input-props).
-
-#### Usage
-
-Set the `choices` attribute to determine the options (with `id`, `name` tuples):
-
-```jsx
-import { SelectArrayInput } from 'react-admin';
-
-<SelectArrayInput label="Tags" source="categories" choices={[
-    { id: 'music', name: 'Music' },
-    { id: 'photography', name: 'Photo' },
-    { id: 'programming', name: 'Code' },
-    { id: 'tech', name: 'Technology' },
-    { id: 'sport', name: 'Sport' },
-]} />
-```
-
-You can also customize the properties to use for the option name and value,
-thanks to the `optionText` and `optionValue` attributes.
-
-```jsx
-const choices = [
-   { _id: '1', name: 'Book', plural_name: 'Books' },
-   { _id: '2', name: 'Video', plural_name: 'Videos' },
-   { _id: '3', name: 'Audio', plural_name: 'Audios' },
-];
-<SelectArrayInput source="categories" choices={choices} optionText="plural_name" optionValue="_id" />
-```
-
-`optionText` also accepts a function, so you can shape the option text at will:
-
-```jsx
-const choices = [
-   { id: '1', name: 'Book', quantity: 23 },
-   { id: '2', name: 'Video', quantity: 56 },
-   { id: '3', name: 'Audio', quantity: 12 },
-];
-const optionRenderer = choice => `${choice.name} (${choice.quantity})`;
-<SelectArrayInput source="categories" choices={choices} optionText={optionRenderer} />
-```
-
-The choices are translated by default, so you can use translation identifiers as choices:
-
-```js
-const choices = [
-   { id: 'books', name: 'myroot.category.books' },
-   { id: 'sport', name: 'myroot.category.sport' },
-];
-```
-
-You can render any item as disabled by setting its `disabled` property to `true`:
-
-```jsx
-const choices = [
-    { _id: 123, full_name: 'Leo Tolstoi', sex: 'M' },
-    { _id: 456, full_name: 'Jane Austen', sex: 'F' },
-    { _id: 1, full_name: 'System Administrator', sex: 'F', disabled: true },
-];
-<SelectArrayInput source="author_id" choices={choices} optionText="full_name" optionValue="_id" />
-```
-
-You can use a custom field name by setting the `disableValue` prop:
-
-```jsx
-const choices = [
-    { _id: 123, full_name: 'Leo Tolstoi', sex: 'M' },
-    { _id: 456, full_name: 'Jane Austen', sex: 'F' },
-    { _id: 987, full_name: 'Jack Harden', sex: 'M', not_available: true },
-];
-<SelectArrayInput source="contact_id" choices={choices} optionText="full_name" optionValue="_id" disableValue="not_available" />
-```
-
-Lastly, use the `options` attribute if you want to override any of the `<Select>` attributes:
-
-{% raw %}
-```jsx
-<SelectArrayInput source="category" options={{ autoWidth: true }} />
-```
-{% endraw %}
-
-Refer to [the Select documentation](https://material-ui.com/api/select) for more details.
-
-The `SelectArrayInput` component **cannot** be used inside a `ReferenceInput` but can be used inside a `ReferenceArrayInput`.
-
-```jsx
-import * as React from "react";
-import {
-    ChipField,
-    Create,
-    DateInput,
-    ReferenceArrayInput,
-    SelectArrayInput,
-    TextInput,
-} from 'react-admin';
-
-export const PostCreate = () => (
-    <Create>
-        <SimpleForm>
-            <TextInput source="title" />
-            <TextInput multiline source="body" />
-            <DateInput source="published_at" />
-
-            <ReferenceArrayInput reference="tags" source="tags">
-                <SelectArrayInput>
-                    <ChipField source="name" />
-                </SelectArrayInput>
-            </ReferenceArrayInput>
-        </SimpleForm>
-    </Create>
-);
-```
-
-**Tip**: As it does not provide autocompletion, the `SelectArrayInput` might not be suited when the referenced resource has a lot of items.
-
-`<SelectArrayInput>` also accepts the [common input props](./Inputs.md#common-input-props).
-
-#### Creating New Choices
-
-The `<SelectArrayInput>` can allow users to create a new choice if either the `create` or `onCreate` prop is provided.
-
-Use the `onCreate` prop when you only require users to provide a simple string and a `prompt` is enough. You can return either the new choice directly or a Promise resolving to the new choice.
-
-{% raw %}
-```js
-import { SelectArrayInput, Create, SimpleForm, TextInput } from 'react-admin';
-
-const PostCreate = () => {
-    const tags = [
-        { name: 'Tech', id: 'tech' },
-        { name: 'Lifestyle', id: 'lifestyle' },
-    ];
-    return (
-        <Create>
-            <SimpleForm>
-                <TextInput source="title" />
-                <SelectArrayInput
-                    onCreate={() => {
-                        const newTagName = prompt('Enter a new tag');
-                        const newTag = { id: newTagName.toLowerCase(), name: newTagName };
-                        categories.push(newTag);
-                        return newTag;
-                    }}
-                    source="tags"
-                    choices={tags}
-                />
-            </SimpleForm>
-        </Create>
-    );
-}
-```
-{% endraw %}
-
-Use the `create` prop when you want a more polished or complex UI. For example a Material UI `<Dialog>` asking for multiple fields because the choices are from a referenced resource.
-
-{% raw %}
-```js
-import {
-    SelectArrayInput,
-    Create,
-    ReferenceArrayInput,
-    SimpleForm,
-    TextInput,
-    useCreateSuggestionContext
-} from 'react-admin';
-
-import {
-    Box,
-    BoxProps,
-    Button,
-    Dialog,
-    DialogActions,
-    DialogContent,
-    TextField,
-} from '@material-ui/core';
-
-const PostCreate = () => {
-    return (
-        <Create>
-            <SimpleForm>
-                <TextInput source="title" />
-                <ReferenceArrayInput source="tags" reference="tags">
-                    <SelectArrayInput create={<CreateTag />} />
-                </ReferenceArrayInput>
-            </SimpleForm>
-        </Create>
-    );
-}
-
-const CreateTag = () => {
-    const { filter, onCancel, onCreate } = useCreateSuggestionContext();
-    const [value, setValue] = React.useState(filter || '');
-    const [create] = useCreate('tags');
-
-    const handleSubmit = (event) => {
-        event.preventDefault();
-        create(
-            {
-                payload: {
-                    data: {
-                        title: value,
-                    },
-                },
-            },
-            {
-                onSuccess: ({ data }) => {
-                    setValue('');
-                    onCreate(data);
-                },
-            }
-        );
-    };
-
-    return (
-        <Dialog open onClose={onCancel}>
-            <form onSubmit={handleSubmit}>
-                <DialogContent>
-                    <TextField
-                        label="New tag"
-                        value={value}
-                        onChange={event => setValue(event.target.value)}
-                        autoFocus
-                    />
-                </DialogContent>
-                <DialogActions>
-                    <Button type="submit">Save</Button>
-                    <Button onClick={onCancel}>Cancel</Button>
-                </DialogActions>
-            </form>
-        </Dialog>
-    );
-};
-```
-{% endraw %}
-
-#### CSS API
-
-| Rule name  | Description                                                                        |
-| ---------- | ---------------------------------------------------------------------------------- |
-| `root`     | Applied to the root element                                                        |
-| `chip`     | Applied to each Material UI's `Chip` component used as selected item               |
-| `chips`    | Applied to the container of Material UI's `Chip` components used as selected items |
-
-To override the style of all instances of `<SelectArrayInput>` using the [material-ui style overrides](https://material-ui.com/customization/globals/#css), use the `RaSelectArrayInput` key.
-
-
-## Reference Inputs
-
-### `<ReferenceArrayInput>`
-
-Use `<ReferenceArrayInput>` to edit an array of reference values, i.e. to let users choose a list of values (usually foreign keys) from another REST endpoint.
-
-`<ReferenceArrayInput>` fetches the related resources (using `dataProvider.getMany()`) as well as possible resources (using `dataProvider.getList()`) in the reference endpoint.
-
-For instance, if the post object has many tags, a post resource may look like:
-
-```json
-{
-    "id": 1234,
-    "tag_ids": [1, 23, 4]
-}
-```
-
-Then `<ReferenceArrayInput>` would fetch a list of tag resources from these two calls:
-
-```
-http://myapi.com/tags?id=[1,23,4]
-http://myapi.com/tags?page=1&perPage=25
-```
-
-Once it receives the deduplicated reference resources, this component delegates rendering to a subcomponent, by providing the possible choices through the `ReferenceArrayInputContext`. This context value can be accessed with the [`useReferenceArrayInputContext`](#usereferencearrayinputcontext) hook.
-
-This means you can use `<ReferenceArrayInput>` with [`<SelectArrayInput>`](#selectarrayinput), or with the component of your choice, provided it supports the `choices` attribute.
-
-The component expects a `source` and a `reference` attributes. For instance, to make the `tag_ids` for a `post` editable:
-
-```jsx
-import { ReferenceArrayInput, SelectArrayInput } from 'react-admin';
-
-<ReferenceArrayInput source="tag_ids" reference="tags">
-    <SelectArrayInput optionText="name" />
-</ReferenceArrayInput>
-```
-
-![SelectArrayInput](./img/select-array-input.gif)
-
-**Note**: You **must** add a `<Resource>` for the reference resource - react-admin needs it to fetch the reference data. You can omit the list prop in this reference if you want to hide it in the sidebar menu.
-
-```jsx
-<Admin dataProvider={myDataProvider}>
-    <Resource name="posts" list={PostList} edit={PostEdit} />
-    <Resource name="tags" />
-</Admin>
-```
-
-Set the `allowEmpty` prop when you want to add an empty choice with a value of `null` in the choices list.
-Disabling `allowEmpty` does not mean that the input will be required. If you want to make the input required, you must add a validator as indicated in [Validation Documentation](./CreateEdit.md#validation). Enabling the `allowEmpty` props just adds an empty choice (with `null` value) on top of the options, and makes the value nullable.
-
-```jsx
-import { ReferenceArrayInput, SelectArrayInput } from 'react-admin';
-
-<ReferenceArrayInput source="tag_ids" reference="tags" allowEmpty>
-    <SelectArrayInput optionText="name" />
-</ReferenceArrayInput>
-```
-
-**Tip**: `allowEmpty` is set by default for all Input components passed as `<List filters>`.
-
-You can tweak how this component fetches the possible values using the `perPage`, `sort`, and `filter` props.
-
-{% raw %}
-```jsx
-// by default, fetches only the first 25 values. You can extend this limit
-// by setting the `perPage` prop.
-<ReferenceArrayInput
-    source="tag_ids"
-    reference="tags"
-    perPage={100}
->
-    <SelectArrayInput optionText="name" />
-</ReferenceArrayInput>
-
-// by default, orders the possible values by id desc. You can change this order
-// by setting the `sort` prop (an object with `field` and `order` properties).
-<ReferenceArrayInput
-    source="tag_ids"
-    reference="tags"
-    sort={{ field: 'title', order: 'ASC' }}
->
-    <SelectArrayInput optionText="name" />
-</ReferenceArrayInput>
-
-// you can filter the query used to populate the possible values. Use the
-// `filter` prop for that.
-<ReferenceArrayInput
-    source="tag_ids"
-    reference="tags"
-    filter={{ is_published: true }}
->
-    <SelectArrayInput optionText="name" />
-</ReferenceArrayInput>
-```
-{% endraw %}
-
-**Tip**: `<ReferenceArrayInput>` can also be used with an `<AutocompleteArrayInput>` to allow filtering the choices. By default, it will fetch the choices on mount, but you can prevent this by using the `enableGetChoices`. This prop should be a function that receives the `filterValues` as parameter and return a boolean. In order to also hide the choices when `enableGetChoices` returns `false`, you should use `shouldRenderSuggestions` on the `<AutocompleteArrayInput>`:
-
-```jsx
-<ReferenceArrayInput
-    label="Tags"
-    reference="tags"
-    source="tags"
-    enableGetChoices={({ q }) => (q ? q.length >= 2 : false)}
->
-    <AutocompleteArrayInput
-        shouldRenderSuggestions={value => value.length >= 2}
-    />
-</ReferenceArrayInput>
-```
-
-In addition to the `ReferenceArrayInputContext`, `<ReferenceArrayInput>` also sets up a `ListContext` providing access to the records from the reference resource in a similar fashion to that of the `<List>` component. This `ListContext` value is accessible with the [`useListContext`](./useListContext.md) hook.
-
-`<ReferenceArrayInput>` also accepts the [common input props](./Inputs.md#common-input-props).
-
-### `useReferenceArrayInputContext`
-
-The [`<ReferenceArrayInput>`](#referencearrayinput) component takes care of fetching the data, and putting that data in a context called `ReferenceArrayInputContext` so that it’s available for its descendants. This context also stores filters, pagination, sort state, and provides callbacks to update them.
-
-Any component descendant of `<ReferenceArrayInput>` can grab information from the `ReferenceArrayInputContext` using the `useReferenceArrayInputContext` hook. Here is what it returns:
-
-```js
-const {
-    choices, // An array of records matching both the current input value and the filters
-    error, // A potential error that may have occured while fetching the data
-    warning, // A potential warning regarding missing references
-    loaded, // boolean that is false until the data is available
-    loading, // boolean that is true on mount, and false once the data was fetched
-    setFilter, // a callback to update the filters, e.g. setFilters({ q: 'query' })
-    setPagination, // a callback to change the pagination, e.g. setPagination({ page: 2, perPage: 50 })
-    setSort, // a callback to change the sort, e.g. setSort({ field: 'name', order: 'DESC' })
-} = useReferenceArrayInputContext();
-```
-
-### `<ReferenceInput>`
-
-Use `<ReferenceInput>` for foreign-key values, for instance, to edit the `post_id` of a `comment` resource. This component fetches the related record (using `dataProvider.getMany()`) as well as possible choices (using `dataProvider.getList()` in the reference resource), then delegates rendering to a subcomponent, to which it passes the possible choices as the `choices` attribute.
-
-This means you can use `<ReferenceInput>` with any of [`<SelectInput>`](#selectinput), [`<AutocompleteInput>`](#autocompleteinput), or [`<RadioButtonGroupInput>`](#radiobuttongroupinput), or even with the component of your choice, provided it supports the `choices` attribute.
-
-The component expects a `source` and a `reference` attributes. For instance, to make the `post_id` for a `comment` editable:
-
-```jsx
-import { ReferenceInput, SelectInput } from 'react-admin';
-
-<ReferenceInput label="Post" source="post_id" reference="posts">
-    <SelectInput optionText="title" />
-</ReferenceInput>
-```
-
-![ReferenceInput](./img/reference-input.gif)
-
-**Note**: You **must** add a `<Resource>` for the reference resource - react-admin needs it to fetch the reference data. You *can* omit the `list` prop in this reference if you want to hide it in the sidebar menu.
-
-```jsx
-<Admin dataProvider={myDataProvider}>
-    <Resource name="comments" list={CommentList} />
-    <Resource name="posts" />
-</Admin>
-```
-
-#### Properties
-
-| Prop            | Required | Type                                        | Default                               | Description                                                                                                           |
-| --------------- | -------- | ------------------------------------------- | ------------------------------------- | --------------------------------------------------------------------------------------------------------------------- |
-| `allowEmpty`    | Optional | `boolean`                                   | `false`                               | If true, add an empty item to the list of choices to allow for empty value                                            |
-| `filter`        | Optional | `Object`                                    | `{}`                                  | Permanent filters to use for getting the suggestion list                                                              |
-| `filterToQuery` | Optional | `string` => `Object`                        | `searchText => ({ q: [searchText] })` | How to transform the searchText (passed e.g. by an `<AutocompleteArrayInput>`) into a parameter for the data provider |
-| `perPage`       | Optional | `number`                                    | 25                                    | Number of suggestions to show                                                                                         |
-| `reference`     | Required | `string`                                    | ''                                    | Name of the reference resource, e.g. 'posts'.                                                                         |
-| `sort`          | Optional | `{ field: String, order: 'ASC' or 'DESC' }` | `{ field: 'id', order: 'DESC' }`      | How to order the list of suggestions                                                                                  |
-| `enableGetChoices`     | Optional | `({q: string}) => boolean`                  | `() => true`                          | Function taking the `filterValues` and returning a boolean to enable the `getList` call.                              |
-
-
-`<ReferenceInput>` also accepts the [common input props](./Inputs.md#common-input-props).
-
-#### Usage
-
-Set the `allowEmpty` prop when you want to add an empty choice with a value of `null` in the choices list.
-Disabling `allowEmpty` does not mean that the input will be required. If you want to make the input required, you must add a validator as indicated in [Validation Documentation](./CreateEdit.md#validation). Enabling the `allowEmpty` props just adds an empty choice (with `null` value) on top of the options, and makes the value nullable.
-
-```jsx
-import { ReferenceInput, SelectInput } from 'react-admin';
-
-<ReferenceInput label="Post" source="post_id" reference="posts" allowEmpty>
-    <SelectInput optionText="title" />
-</ReferenceInput>
-```
-
-**Tip**: `allowEmpty` is set by default for all Input components passed as `<List filters>`:
-
-```jsx
-const commentFilters = [
-    <ReferenceInput label="Post" source="post_id" reference="posts"> // no need for allowEmpty
-        <SelectInput optionText="title" />
-    </ReferenceInput>
-];
-```
-
-You can tweak how this component fetches the possible values using the `perPage`, `sort`, and `filter` props.
-
-{% raw %}
-```jsx
-// by default, fetches only the first 25 values. You can extend this limit
-// by setting the `perPage` prop.
-<ReferenceInput
-    source="post_id"
-    reference="posts"
-    perPage={100}
->
-    <SelectInput optionText="title" />
-</ReferenceInput>
-
-// by default, orders the possible values by id desc. You can change this order
-// by setting the `sort` prop (an object with `field` and `order` properties).
-<ReferenceInput
-    source="post_id"
-    reference="posts"
-    sort={{ field: 'title', order: 'ASC' }}
->
-    <SelectInput optionText="title" />
-</ReferenceInput>
-
-// you can filter the query used to populate the possible values. Use the
-// `filter` prop for that.
-<ReferenceInput
-    source="post_id"
-    reference="posts"
-    filter={{ is_published: true }}
->
-    <SelectInput optionText="title" />
-</ReferenceInput>
-```
-{% endraw %}
-
-The child component may further filter results (that's the case, for instance, for `<AutocompleteInput>`). ReferenceInput passes a `setFilter` function as prop to its child component. It uses the value to create a filter for the query - by default `{ q: [searchText] }`. You can customize the mapping
-`searchText => searchQuery` by setting a custom `filterToQuery` function prop:
-
-```jsx
-<ReferenceInput
-    source="post_id"
-    reference="posts"
-    filterToQuery={searchText => ({ title: searchText })}
->
-    <AutocompleteInput optionText="title" />
-</ReferenceInput>
-```
-
-The child component receives the following props from `<ReferenceInput>`:
-
-- `loading`: whether the request for possible values is loading or not
-- `filter`: the current filter of the request for possible values. Defaults to `{}`.
-- `pagination`: the current pagination of the request for possible values. Defaults to `{ page: 1, perPage: 25 }`.
-- `sort`: the current sorting of the request for possible values. Defaults to `{ field: 'id', order: 'DESC' }`.
-- `error`: the error message if the form validation failed for that input
-- `warning`: the warning message if the form validation failed for that input
-- `onChange`: function to call when the value changes
-- `setFilter`: function to call to update the filter of the request for possible values
-- `setPagination`: : function to call to update the pagination of the request for possible values
-- `setSort`: function to call to update the sorting of the request for possible values
-
-**Tip** You can make the `getList()` call lazy by using the `enableGetChoices` prop. This prop should be a function that receives the `filterValues` as parameter and return a boolean. This can be useful when using an `AutocompleteInput` on a resource with a lot of data. The following example only starts fetching the options when the query has at least 2 characters:
-```jsx
-<ReferenceInput
-     source="post_id"
-     reference="posts"
-     enableGetChoices={({ q }) => q.length >= 2}>
-    <AutocompleteInput optionText="title" />
-</ReferenceInput>
-```
-
-**Tip**: Why does `<ReferenceInput>` use the `dataProvider.getMany()` method with a single value `[id]` instead of `dataProvider.getOne()` to fetch the record for the current value? Because when there are many `<ReferenceInput>` for the same resource in a form (for instance when inside an `<ArrayInput>`), react-admin *aggregates* the calls to `dataProvider.getMany()` into a single one with `[id1, id2, ...]`. This speeds up the UI and avoids hitting the API too much.
-
-### `<ReferenceManyToManyInput>`
-
-This [Enterprise Edition](https://marmelab.com/ra-enterprise)<img class="icon" src="./img/premium.svg" /> component allows to create, edit or remove relationships between two resources sharing an associative table. The changes in the associative table are sent to the dataProvider when the user submits the form, so that they can cancel the changes before submission.
-
-In this example, `artists.id` matches `performances.artist_id`, and `performances.event_id` matches `events.id`:
-
-```
-┌────────────┐       ┌──────────────┐      ┌────────┐
-│ artists    │       │ performances │      │ events │
-│------------│       │--------------│      │--------│
-│ id         │───┐   │ id           │      │ id     │
-│ first_name │   └──╼│ artist_id    │   ┌──│ name   │
-│ last_name  │       │ event_id     │╾──┘  │        │
-└────────────┘       └──────────────┘      └────────┘
-```
-
-The form displays the events name in a `<SelectArrayInput>`:
-
-```jsx
-import * as React from 'react';
-import { Edit, SelectArrayInput, SimpleForm, TextInput } from 'react-admin';
-import { ReferenceManyToManyInput, useReferenceManyToManyUpdate } from '@react-admin/ra-many-to-many';
-
-/**
- * Decorate <SimpleForm> to override the default save function.
- * This is necessary to save changes in the associative table
- * only on submission.
- */
-const ArtistEditForm = props => {
-    const save = useReferenceManyToManyUpdate({
-        basePath: props.basePath,
-        record: props.record,
-        redirect: props.redirect || 'list',
-        reference: 'events',
-        resource: props.resource,
-        source: 'id',
-        through: 'performances',
-        undoable: props.undoable,
-        using: 'artist_id,event_id',
-    });
-
-    return <SimpleForm {...props} save={save} />;
-};
-
-const ArtistEdit = () => (
-    <Edit>
-        <ArtistEditForm>
-            <TextInput disabled source="id" />
-            <TextInput source="first_name" />
-            <TextInput source="last_name" />
-            <ReferenceManyToManyInput
-                source="id"
-                reference="events"
-                through="performances"
-                using="artist_id,event_id"
-                fullWidth
-                label="Performances"
-            >
-                <SelectArrayInput optionText="name" />
-            </ReferenceManyToManyInput>
-        </ArtistEditForm>
-    </Edit>
-);
-
-export default ArtistEdit;
-```
-
-Check [the `ra-relationships` documentation](https://marmelab.com/ra-enterprise/modules/ra-relationships#referencemanytomanyinput) for more details.
-
-## Translatable Inputs
-
-You may have inputs which are translated in multiple languages and want users to edit translations for each language separately. To display them, you can use the `<TranslatableInputs>` component.
-
-![TranslatableInputs](./img/translatable-input.gif)
-
-It expects the translatable values to have the following structure:
-
-```js
-{
-    name: {
-        en: 'The english value',
-        fr: 'The french value',
-        tlh: 'The klingon value',
-    },
-    description: {
-        en: 'The english value',
-        fr: 'The french value',
-        tlh: 'The klingon value',
-    }
-}
-```
-
-This is how to use it:
-
-```jsx
-<TranslatableInputs locales={['en', 'fr']}>
-    <TextInput source="name" />
-    <RichTextInput source="description" />
-</TranslatableInputs>
-```
-
-React-admin uses the user locale as the default locale in this field. You can override this setting using the `defaultLocale` prop.
-
-```jsx
-<TranslatableInputs locales={['en', 'fr']} defaultLocale="fr">
-    <TextInput source="name" />
-    <RichTextInput source="description" />
-</TranslatableInputs>
-```
-
-By default, `<TranslatableInputs>` will allow users to select the displayed locale using Material-ui tabs with the locale code as their labels.
-
-You may override the tabs labels using translation keys following this format: `ra.locales.[locale_code]`. For instance, `ra.locales.en` or `ra.locales.fr`.
-
-You may override the language selector using the `selector` prop, which accepts a React element:
-
-```jsx
-const Selector = () => {
-    const {
-        locales,
-        selectLocale,
-        selectedLocale,
-    } = useTranslatableContext();
-
-    const handleChange = event => {
-        selectLocale(event.target.value);
-    };
-
-    return (
-        <select
-            aria-label="Select the locale"
-            onChange={handleChange}
-            value={selectedLocale}
-        >
-            {locales.map(locale => (
-                <option
-                    key={locale}
-                    value={locale}
-                    // This allows to correctly link the containers for each locale to their labels
-                    id={`translatable-header-${locale}`}
-                >
-                    {locale}
-                </option>
-            ))}
-        </select>
-    );
-};
-
-<TranslatableInputs
-    record={record}
-    resource="products"
-    basePath="/products"
-    locales={['en', 'fr']}
-    selector={<Selector />}
->
-    <TextInput source="name" />
-    <RichTextInput source="description" />
-</TranslatableInputs>
-```
-
-If you have multiple `TranslatableInputs` on the same page, you should specify a `groupKey` so that react-admin can create unique identifiers for accessibility.
-
-```jsx
-<TranslatableInputs locales={['en', 'fr']} groupKey="essential-fields">
-    <TextInput source="name" />
-    <RichTextInput source="description" />
-</TranslatableInputs>
-```
-
-You can add validators to any of the inputs inside a `TranslatableInputs`. If an input has some validation error, the label of its parent tab will be highlighted as invalid:
-
-```jsx
-<TranslatableInputs locales={['en', 'fr']}>
-    <TextInput source="name" validate={[required()]} />
-    <RichTextInput source="description" validate={[maxLength(100)]} />
-</TranslatableInputs>
-```
-
 ## Recipes
-=======
-## Recipes 
->>>>>>> a5f8379d
 
 ### Transforming Input Value to/from Record
 
