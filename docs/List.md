---
layout: default
title: "The List View"
---

# The List View

The List view displays a list of records fetched from the API. The entry point for this view is the `<List>` component, which takes care of fetching the data. Then, it puts that data in a `ListContext` so that it's available for its descendants - usually `<Datagrid>`, which then delegates the rendering of each record property to [`<Field>`](./Fields.md) components.

![The List View](./img/list-view.png)

## The `<List>` Component

The `<List>` component fetches the list of records from the data provider, and renders the list layout (title, buttons, filters, pagination). It delegates the rendering of the list of records to its child component. Usually, it's a `<Datagrid>`, responsible for displaying a table with one row for each post.

Here are all the props accepted by the `<List>` component:

* [`title`](#page-title)
* [`actions`](#actions)
* [`exporter`](#exporter)
* [`bulkActionButtons`](#bulk-action-buttons)
* [`filters`](#filters) (a React element used to display the filter form)
* [`filterDefaultValues`](#filter-default-values) (the default values for `alwaysOn` filters)
* [`perPage`](#records-per-page)
* [`sort`](#default-sort-field)
* [`filter`](#permanent-filter) (the permanent filter used in the REST request)
* [`pagination`](#pagination)
* [`aside`](#aside-component)
* [`empty`](#empty-page)

Here is the minimal code necessary to display a list of posts:

```jsx
// in src/App.js
import * as React from "react";
import { Admin, Resource } from 'react-admin';
import jsonServerProvider from 'ra-data-json-server';

import { PostList } from './posts';

const App = () => (
    <Admin dataProvider={jsonServerProvider('https://jsonplaceholder.typicode.com')}>
        <Resource name="posts" list={PostList} />
    </Admin>
);

export default App;

// in src/posts.js
import * as React from "react";
import { List, Datagrid, TextField } from 'react-admin';

export const PostList = (props) => (
    <List {...props}>
        <Datagrid>
            <TextField source="id" />
            <TextField source="title" />
            <TextField source="body" />
        </Datagrid>
    </List>
);
```

That's enough to display the post list:

![Simple posts list](./img/simple-post-list.png)

### Page Title

The default title for a list view is "[resource] list" (e.g. "Posts list"). Use the `title` prop to customize the List view title:

```jsx
// in src/posts.js
export const PostList = (props) => (
    <List {...props} title="List of posts">
        ...
    </List>
);
```

The title can be either a string or an element of your own.

### Actions

![Actions Toolbar](./img/actions-toolbar.png)

You can replace the list of default actions by your own element using the `actions` prop:

{% raw %}
```jsx
import * as React from 'react';
import { cloneElement, useMemo } from 'react';
import PropTypes from 'prop-types';
import {
    useListContext,
    TopToolbar,
    CreateButton,
    ExportButton,
    Button,
    sanitizeListRestProps,
} from 'react-admin';
import IconEvent from '@material-ui/icons/Event';

const ListActions = (props) => {
    const {
        className,
        exporter,
        filters,
        maxResults,
        ...rest
    } = props;
    const {
        currentSort,
        resource,
        displayedFilters,
        filterValues,
        hasCreate,
        basePath,
        selectedIds,
        showFilter,
        total,
    } = useListContext();
    return (
        <TopToolbar className={className} {...sanitizeListRestProps(rest)}>
            {filters && cloneElement(filters, {
                resource,
                showFilter,
                displayedFilters,
                filterValues,
                context: 'button',
            })}
            <CreateButton basePath={basePath} />
            <ExportButton
                disabled={total === 0}
                resource={resource}
                sort={currentSort}
                filterValues={filterValues}
                maxResults={maxResults}
            />
            {/* Add your custom actions */}
            <Button
                onClick={() => { alert('Your custom action'); }}
                label="Show calendar"
            >
                <IconEvent />
            </Button>
        </TopToolbar>
    );
};

export const PostList = (props) => (
    <List {...props} actions={<ListActions />}>
        ...
    </List>
);
```
{% endraw %}

You can also use such a custom `<ListActions>` component to omit or reorder buttons based on permissions. Just pass the `permissions` down from the `List` component:

```jsx
export const PostList = ({ permissions, ...props }) => (
    <List {...props} actions={<PostActions permissions={permissions} {...props} />}>
        ...
    </List>
);
```

### Exporter

![Export Button](./img/export-button.gif)

Among the default list actions, react-admin includes an `<ExportButton>`. This button is disabled when there is no record in the current `<List>`.

By default, clicking this button will:

1. Call the `dataProvider` with the current sort and filter (but without pagination),
2. Transform the result into a CSV string,
3. Download the CSV file.

The columns of the CSV file match all the fields of the records in the `dataProvider` response. That means that the export doesn't take into account the selection and ordering of fields in your `<List>` via `Field` components. If you want to customize the result, pass a custom `exporter` function to the `<List>`. This function will receive the data from the `dataProvider` (after step 1) and replace steps 2-3 (i.e. it's in charge of transforming, converting, and downloading the file).

**Tip**: For CSV conversion, you can import [jsonexport](https://github.com/kauegimenes/jsonexport#browser-import-examples), a CSV to JSON converter which is already a react-admin dependency. And for CSV download, take advantage of react-admin's `downloadCSV` function.

Here is an example for a Posts exporter, omitting, adding, and reordering fields:

```jsx
// in PostList.js
import { List, downloadCSV } from 'react-admin';
import jsonExport from 'jsonexport/dist';

const exporter = posts => {
    const postsForExport = posts.map(post => {
        const { backlinks, author, ...postForExport } = post; // omit backlinks and author
        postForExport.author_name = post.author.name; // add a field
        return postForExport;
    });
    jsonExport(postsForExport, {
        headers: ['id', 'title', 'author_name', 'body'] // order fields in the export
    }, (err, csv) => {
        downloadCSV(csv, 'posts'); // download as 'posts.csv` file
    });
};

const PostList = props => (
    <List {...props} exporter={exporter}>
        ...
    </List>
)
```

In many cases, you'll need more than simple object manipulation. You'll need to *augment* your objects based on relationships. For instance, the export for comments should include the title of the related post - but the export only exposes a `post_id` by default. For that purpose, the exporter receives a `fetchRelatedRecords` function as the second parameter. It fetches related records using your `dataProvider.getMany()` method and returns a promise.

Here is an example for a Comments exporter, fetching related Posts:

```jsx
// in CommentList.js
import { List, downloadCSV } from 'react-admin';
import jsonExport from 'jsonexport/dist';

const exporter = (records, fetchRelatedRecords) => {
    // will call dataProvider.getMany('posts', { ids: records.map(record => record.post_id) }), ignoring duplicate and empty post_id
    fetchRelatedRecords(records, 'post_id', 'posts').then(posts => {
        const data = records.map(record => ({
                ...record,
                post_title: posts[record.post_id].title,
        }));
        jsonExport(data, {
            headers: ['id', 'post_id', 'post_title', 'body'],
        }, (err, csv) => {;
            downloadCSV(csv, 'comments');
        });
    });
};

const CommentList = props => (
    <List {...props} exporter={exporter}>
        ...
    </List>
)
```

**Tip**: If you need to call another verb in the exporter, take advantage of the third parameter passed to the function: it's the `dataProvider` function.

**Tip**: The `<ExportButton>` limits the main request to the `dataProvider` to 1,000 records. If you want to increase or decrease this limit, pass a `maxResults` prop to the `<ExportButton>` in a custom `<ListActions>` component, as explained in the previous section.

**Tip**: React-admin also provides a `<BulkExportButton>` component that depends on the `exporter`, and that you can use in the `bulkActionButtons` prop of the `<List>` component.

**Tip**: For complex (or large) exports, fetching all the related records and assembling them client-side can be slow. In that case, create the CSV on the server side, and replace the `<ExportButton>` component by a custom one, fetching the CSV route.

**Tip**: You may also remove the `<ExportButton>` by passing `false` to the `exporter` prop: `exporter={false}`

### Bulk Action Buttons

![Bulk Action Buttons](./img/bulk-actions-toolbar.gif)

Bulk action buttons are buttons that affect several records at once, like mass deletion for instance. In the `<Datagrid>` component, the bulk actions toolbar appears when a user ticks the checkboxes in the first column of the table. The user can then choose a button from the bulk actions toolbar. By default, all list views have a single bulk action button, the bulk delete button. You can add other bulk action buttons by passing a custom element as the `bulkActionButtons` prop of the `<List>` component:

```jsx
import * as React from 'react';
import { Fragment } from 'react';
import Button from '@material-ui/core/Button';
import { BulkDeleteButton } from 'react-admin';
import ResetViewsButton from './ResetViewsButton';

const PostBulkActionButtons = props => (
    <Fragment>
        <ResetViewsButton label="Reset Views" {...props} />
        {/* default bulk delete action */}
        <BulkDeleteButton {...props} />
    </Fragment>
);

export const PostList = (props) => (
    <List {...props} bulkActionButtons={<PostBulkActionButtons />}>
        ...
    </List>
);
```

**Tip**: React-admin provides 2 components that you can use in `bulkActionButtons`: `<BulkDeleteButton>`, and `<BulkExportButton>`.

**Tip**: You can also disable bulk actions altogether by passing `false` to the `bulkActionButtons` prop. When using a `Datagrid` inside a `List` with disabled bulk actions, the checkboxes column won't be added.

Bulk action button components receive several props allowing them to perform their job:

* `resource`: the currently displayed resource (eg `posts`, `comments`, etc.)
* `basePath`: the current router base path for the resource (eg `/posts`, `/comments`, etc.)
* `filterValues`: the filter values. This can be useful if you want to apply your action on all items matching the filter.
* `selectedIds`: the identifiers of the currently selected items.

Here is an example leveraging the `useUpdateMany` hook, which sets the `views` property of all posts to `0`:

```jsx
// in ./ResetViewsButton.js
import * as React from "react";
import {
    Button,
    useUpdateMany,
    useRefresh,
    useNotify,
    useUnselectAll,
} from 'react-admin';
import { VisibilityOff } from '@material-ui/icons';

const ResetViewsButton = ({ selectedIds }) => {
    const refresh = useRefresh();
    const notify = useNotify();
    const unselectAll = useUnselectAll();
    const [updateMany, { loading }] = useUpdateMany(
        'posts',
        selectedIds,
        { views: 0 },
        {
            onSuccess: () => {
                refresh();
                notify('Posts updated');
                unselectAll('posts');
            },
            onFailure: error => notify('Error: posts not updated', 'warning'),
        }
    );

    return (
        <Button
            label="simple.action.resetViews"
            disabled={loading}
            onClick={updateMany}
        >
            <VisibilityOff />
        </Button>
    );
};

export default ResetViewsButton;
```

But most of the time, bulk actions are mini-applications with a standalone user interface (in a Dialog). Here is the same `ResetViewsAction` implemented behind a confirmation dialog:

```jsx
// in ./ResetViewsButton.js
import * as React from 'react';
import { Fragment, useState } from 'react';
import {
    Button,
    Confirm,
    useUpdateMany,
    useRefresh,
    useNotify,
    useUnselectAll,
} from 'react-admin';

const ResetViewsButton = ({ selectedIds }) => {
    const [open, setOpen] = useState(false);
    const refresh = useRefresh();
    const notify = useNotify();
    const unselectAll = useUnselectAll();
    const [updateMany, { loading }] = useUpdateMany(
        'posts',
        selectedIds,
        { views: 0 },
        {
            onSuccess: () => {
                refresh();
                notify('Posts updated');
                unselectAll('posts');
            },
            onFailure: error => notify('Error: posts not updated', 'warning'),
        }
    );
    const handleClick = () => setOpen(true);
    const handleDialogClose = () => setOpen(false);

    const handleConfirm = () => {
        updateMany();
        setOpen(false);
    };

    return (
        <Fragment>
            <Button label="Reset Views" onClick={handleClick} />
            <Confirm
                isOpen={open}
                loading={loading}
                title="Update View Count"
                content="Are you sure you want to reset the views for these items?"
                onConfirm={handleConfirm}
                onClose={handleDialogClose}
            />
        </Fragment>
    );
}

export default ResetViewsButton;
```

**Tip**: `<Confirm>` leverages material-ui's `<Dialog>` component to implement a confirmation popup. Feel free to use it in your admins!

**Tip**: `<Confirm>` text props such as `title` and `content` are translatable. You can pass use translation keys in these props.

**Tip**: You can customize the text of the two `<Confirm>` component buttons using the `cancel` and `confirm` props which accept translation keys. You can customize the icons by setting the `ConfirmIcon` and `CancelIcon` props, which accept a SvgIcon type.

**Tip**: React-admin doesn't use the `<Confirm>` component internally, because deletes and updates are applied locally immediately, then dispatched to the server after a few seconds, unless the user chooses to undo the modification. That's what we call optimistic rendering. You can do the same for the `ResetViewsButton` by setting `undoable: true` in the last argument of `useUpdateMany()`, as follows:

```diff
// in ./ResetViewsButton.js
import * as React from "react";
import {
    Button,
    Confirm,
    useUpdateMany,
    useRefresh,
    useNotify,
    useUnselectAll,
} from 'react-admin';
import { VisibilityOff } from '@material-ui/icons';

const ResetViewsButton = ({ selectedIds }) => {
    const refresh = useRefresh();
    const notify = useNotify();
    const unselectAll = useUnselectAll();
    const [updateMany, { loading }] = useUpdateMany(
        'posts',
        selectedIds,
        { views: 0 },
        {
            onSuccess: () => {
                refresh();
-               notify('Posts updated');
+               notify('Posts updated', 'info', '{}, true); // the last argument forces the display of 'undo' in the notification
                unselectAll('posts');
            },
            onFailure: error => notify('Error: posts not updated', 'warning'),
+           undoable: true
        }
    );

    return (
        <Button
            label="simple.action.resetViews"
            disabled={loading}
            onClick={updateMany}
        >
            <VisibilityOff />
        </Button>
    );
};
```

### Filters

![List Filters](./img/list_filter.gif)

You can add a filter component to the list using the `filters` prop:

```jsx
const PostFilter = (props) => (
    <Filter {...props}>
        <TextInput label="Search" source="q" alwaysOn />
        <TextInput label="Title" source="title" defaultValue="Hello, World!" />
    </Filter>
);

export const PostList = (props) => (
    <List {...props} filters={<PostFilter />}>
        ...
    </List>
);
```

The filter component must be a `<Filter>` with `<Input>` children.

**Tip**: Don't mix up this `filters` prop, expecting a React element, with the `filter` props, which expects an object to define permanent filters (see below).

Children of the `<Filter>` form are regular inputs. `<Filter>` hides them all by default, except those that have the `alwaysOn` prop.

For more details about the `filters` prop, see the [Filtering the List](#filtering-the-list) section below. 

### Filter Default Values

To set default values to filters, you can either pass an object literal as the `filterDefaultValues` prop of the `<List>` element, or use the `defaultValue` prop of any input component.

There is one exception: inputs with `alwaysOn` don't accept `defaultValue`. You have to use the `filterDefaultValues` for those.

{% raw %}
```jsx
// in src/posts.js
const PostFilter = (props) => (
    <Filter {...props}>
        <TextInput label="Search" source="q" alwaysOn />
        <BooleanInput source="is_published" alwaysOn />
        <TextInput source="title" defaultValue="Hello, World!" />
    </Filter>
);

export const PostList = (props) => (
    <List {...props} filters={<PostFilter />} filterDefaultValues={{ is_published: true }}>
        ...
    </List>
);
```
{% endraw %}

**Tip**: The `filter` and `filterDefaultValues` props have one key difference: the `filterDefaultValues` can be overridden by the user, while the `filter` values are always sent to the data provider. Or, to put it otherwise:

```js
const filterSentToDataProvider = { ...filterDefaultValues, ...filterChosenByUser, ...filter };
```

### Records Per Page

By default, the list paginates results by groups of 10. You can override this setting by specifying the `perPage` prop:

```jsx
// in src/posts.js
export const PostList = (props) => (
    <List {...props} perPage={25}>
        ...
    </List>
);
```

### Default Sort Field

Pass an object literal as the `sort` prop to determine the default `field` and `order` used for sorting:

{% raw %}
```jsx
// in src/posts.js
export const PostList = (props) => (
    <List {...props} sort={{ field: 'published_at', order: 'DESC' }}>
        ...
    </List>
);
```
{% endraw %}

`sort` defines the *default* sort order ; the list remains sortable by clicking on column headers.

For more details on list sort, see the [Sorting The List](#sorting-the-list) section below. 

### Permanent Filter

You can choose to always filter the list, without letting the user disable this filter - for instance to display only published posts. Write the filter to be passed to the data provider in the `filter` props:

{% raw %}
```jsx
// in src/posts.js
export const PostList = (props) => (
    <List {...props} filter={{ is_published: true }}>
        ...
    </List>
);
```
{% endraw %}

The actual filter parameter sent to the data provider is the result of the combination of the *user* filters (the ones set through the `filters` component form), and the *permanent* filter. The user cannot override the permanent filters set by way of `filter`.

### Pagination

The `pagination` prop allows to replace the default pagination controls by your own.

```jsx
// in src/MyPagination.js
import { Pagination, List } from 'react-admin';

const PostPagination = props => <Pagination rowsPerPageOptions={[10, 25, 50, 100]} {...props} />;

export const PostList = (props) => (
    <List {...props} pagination={<PostPagination />}>
        ...
    </List>
);
```

See [Paginating the List](#paginating-the-list) below for details.

### Aside component

You may want to display additional information on the side of the list. Use the `aside` prop for that, passing the component of your choice:

{% raw %}
```jsx
const Aside = () => (
    <div style={{ width: 200, margin: '1em' }}>
        <Typography variant="h6">Post details</Typography>
        <Typography variant="body2">
            Posts will only be published one an editor approves them
        </Typography>
    </div>
);

const PostList = props => (
    <List aside={<Aside />} {...props}>
        ...
    </List>
);
```
{% endraw %}

The `aside` component can call the `useListContext()` hook to receive the same props as the `List` child component, including the following:

* `basePath`,
* `currentSort`,
* `data`,
* `defaultTitle`,
* `filterValues`,
* `ids`,
* `page`,
* `perPage`,
* `resource`,
* `selectedIds`,
* `total`,
* `version`,

That means you can display additional details of the current list in the aside component:

{% raw %}
```jsx
const Aside = () => {
    const { data, ids } = useListContext();
    return (
        <div style={{ width: 200, margin: '1em' }}>
            <Typography variant="h6">Posts stats</Typography>
            <Typography variant="body2">
                Total views: {ids.map(id => data[id]).reduce((sum, post) => sum + post.views, 0)}
            </Typography>
        </div>
    );
};
```
{% endraw %}

### Empty page

When there is no result, and there is no active filter, and the resource has a create page, react-admin displays a special page inviting the user to create the first record.

You can use the `empty` prop to replace that page by a custom component:

{% raw %}
```jsx
import Box from '@material-ui/core/Box';
import Button from '@material-ui/core/Button';
import Typography from '@material-ui/core/Typography';
import { CreateButton, List, useListContext } from 'react-admin';

const Empty = () => {
    const { basePath, resource } = useListContext();
    return (
        <Box textAlign="center" m={1}>
            <Typography variant="h4" paragraph>
                No products available
            </Typography>
            <Typography variant="body1">
                Create one or import from a file
            </Typography>
            <CreateButton basePath={basePath} />
            <Button onClick={/* ... */}>Import</Button>
        </Box>
    );
};

const ProductList = props => (
    <List empty={<Empty />} {...props}>
        ...
    </List>
);
```
{% endraw %}

The `empty` component can call the `useListContext()` hook to receive the same props as the `List` child component, including the following:

-   `basePath`,
-   `currentSort`,
-   `data`,
-   `defaultTitle`,
-   `filterValues`,
-   `ids`,
-   `page`,
-   `perPage`,
-   `resource`,
-   `selectedIds`,
-   `total`,
-   `version`,

### Component

By default, the List view renders the main content area inside a material-ui `<Card>` element. The actual layout of the list depends on the child component you're using (`<Datagrid>`, `<SimpleList>`, or a custom layout component).

Some List layouts display each record in a `<Card>`, in which case the user ends up seeing a card inside a card, which is bad UI. To avoid that, you can override the main area container by passing a `component` prop:

```jsx
// use a div as root component
const PostList = props => (
    <List component="div" {...props}>
        ...
    </List>
);

// use a custom component as root component 
const PostList = props => (
    <List component={MyComponent} {...props}>
        ...
    </List>
);
```

The default value for the `component` prop is `Card`.

### CSS API

The `List` component accepts the usual `className` prop but you can override many class names injected to the inner components by React-admin thanks to the `classes` property (as most Material UI components, see their [documentation about it](https://material-ui.com/customization/components/#overriding-styles-with-classes)). This property accepts the following keys:

* `root`: alternative to using `className`. Applied to the root element.
* `actions`: applied to the actions container
* `main`: applied to the main container
* `noResults`: applied to the component shown when there is no result

You can customize the list styles by passing a `classes` object as prop, through `useStyles()`. Here is an example:

{% raw %}
```jsx
import { makeStyles } from '@material-ui/core';

const useStyles = makeStyles({
    header: {
        backgroundColor: '#ccc',
    },
});

const PostList = props => {
    const classes = useStyles();
    return (
        <List {...props} classes={{ header: classes.header }}>
            <Datagrid>
                ...
            </Datagrid>
        </List>
    );
}

export default PostList;
```
{% endraw %}

## Filtering The List

<table><tbody><tr style="border:none">
<td style="width:50%;border:none;">
<a title="<Filter> Button/Form Combo" href="./img/list_filter.gif"><img src="./img/list_filter.gif" /></a>
</td>
<td style="width:50%;border:none;">
<a title="<FilterList> Sidebar" href="./img/filter-sidebar.gif"><img src="./img/filter-sidebar.gif" /></a>
</td>
</tr></tbody></table>

One of the most important features of the List page is the ability to filter the results. React-admin does its best to offer a powerful filter functionality, and to get out of the way when you want to go further. 

The next sections explain hows to use the filter functionality. And first, a few explanations about the inner workings of filters:

- [Filter Query Parameter](#filter-query-parameter)
- [Linking To A Pre-Filtered List](#linking-to-a-pre-filtered-list)

React-admin proposes several UI components to let users see and modify filters, and gives you the tools to build custom ones.

- The `<Filter>` Button/Form Combo
  - [Usage](#the-filter-buttonform-combo)
  - [Full-Text Search](#full-text-search)
  - [Quick Filters](#quick-filters)
- The `<FilterList>` Sidebar
  - [Usage](#the-filterlist-sidebar)
  - [Full-Text Search](#live-search)
- [Building A Custom Filter](#building-a-custom-filter)

### Filter Query Parameter

React-admin uses the `filter` query parameter from the URL to determine the filters to apply to the list. To change the filters, react-admin simply changes this `filter` query parameter, and the `<List>` components fetches `dataProvider.getList()` again with the new filters.

Here is a typical List URL:

> https://myadmin.dev/#/posts?displayedFilters=%7B%22commentable%22%3Atrue%7D&filter=%7B%22commentable%22%3Atrue%2C%22q%22%3A%22lorem%20%22%7D&order=DESC&page=1&perPage=10&sort=published_at

Once decoded, the `filter` query parameter reveals as a JSON value:

```
filter={"commentable":true,"q":"lorem "}
```

You can change the filters by updating the query parameter, e.g. using the `<Link>` component or the `history.push()` method from `react-router`. 

<<<<<<< HEAD
=======
### The `filters` Prop

To facilitate the display and update of the filter, the `<List>` component exposes a `filters` prop. 

```jsx
export const PostList = (props) => (
    <List {...props} filters={<PostFilter />}>
        ...
    </List>
);
```

`<List>` clones the component passed as `filters` twice:

- once with the prop `context="form"`, to render the filter *form*
- once with the prop `context="button"`, to render the filter *button*

The component passed as `filters` should know how to render differently according to the `context` prop. 

That's the case of the react-admin `<Filter>` component: 

- `<Filter context="form">` renders an inline form based on its children which must be `<Input>` components
- `<Filter context="button">` renders a dropdown allowing enabling filters based on the `source` prop of its children. 

```jsx
const PostFilter = (props) => (
    <Filter {...props}>
        <TextInput label="Search" source="q" alwaysOn />
        <TextInput label="Title" source="title" defaultValue="Hello, World!" />
    </Filter>
);
```

Children of the `<Filter>` form are regular inputs. `<Filter>` hides them all by default, except those that have the `alwaysOn` prop.

**Tip**: For technical reasons, react-admin does not accept children of `<Filter>` having both a `defaultValue` and `alwaysOn`. To set default values for always on filters, use the [`filterDefaultValues`](#filter-default-values) prop of the <List> component instead.

>>>>>>> acbf3675
**Tip**: Once a user sets a filter, react-admin persists the filter value in the application state, so that when the user comes back to the list, they should see the filtered list. That's a design choice.

### Linking To A Pre-Filtered List

As the filter values are taken from the URL, you can link to a pre-filtered list by setting the query parameter.

For instance, if you have a list of tags, you can display a button for each category to link to the list of posts filtered by that tag:

{% raw %}
```jsx
import * as React from "react";
import Button from '@material-ui/core/Button';
import { Link } from 'react-router-dom';
import { stringify } from 'query-string';

const LinkToRelatedProducts = ({ record }) => {
    const translate = useTranslate();
    return record ? (
        <Button
            color="primary"
            component={Link}
            to={{
                pathname: '/posts',
                search: stringify({
                    page: 1,
                    perPage: 25,
                    sort: 'id',
                    order: 'DESC',
                    filter: JSON.stringify({ category_id: record.id }),
                }),
            }}
        >
            All posts with the category {record.name} ; 
        </Button>
    ) : null;
};
```
{% endraw %}

You can use this button e.g. as a child of `<Datagrid>`. You can also create a custom Menu button with that technique to link to the unfiltered list by setting the filter value to `{}`.

**Tip**: You have to pass *all* the query string parameters - not just `filter`. That's a current limitation of react-admin.

### The `<Filter>` Button/Form Combo

![List Filters](./img/list_filter.gif)

The default appearance for filters is an inline form displayed on top of the list. Users also see a dropdown button allowing to add more inputs to that form. This functionality relies on the `<Filter>` component: 

```jsx
import { Filter, TextInput } from 'react-admin';

const PostFilter = (props) => (
    <Filter {...props}>
        <TextInput label="Search" source="q" alwaysOn />
        <TextInput label="Title" source="title" defaultValue="Hello, World!" />
    </Filter>
);
```

Children of the `<Filter>` component are regular inputs. That means you can build sophisticated filters based on references, array values, etc. `<Filter>` hides all inputs in the filter form by default, except those that have the `alwaysOn` prop.

**Tip**: For technical reasons, react-admin does not accept children of `<Filter>` having both a `defaultValue` and `alwaysOn`. To set default values for always on filters, use the [`filterDefaultValues`](#filter-default-values) prop of the <List> component instead.

To inject the filter form in a `<List>`, use the `filters` prop:

```jsx
export const PostList = (props) => (
    <List {...props} filters={<PostFilter />}>
        ...
    </List>
);
```

`<List>` clones the component passed as `filters` twice:

- once with the prop `context="form"`, to render the filter *form*
- once with the prop `context="button"`, to render the filter *button*

The component passed as `filters` should know how to render differently according to the `context` prop. 

That's the case of the react-admin `<Filter>` component: 

- `<Filter context="form">` renders an inline form based on its children which must be `<Input>` components
- `<Filter context="button">` renders a dropdown allowing to enable filters based on the `source` prop of its children. 

### Full-Text Search

![`<SearchInput>`](./img/search_input.gif)

In addition to [the usual input types](./Inputs.md) (`<TextInput>`, `<SelectInput>`, `<ReferenceInput>`, etc.), you can use the `<SearchInput>`, which is designed especially for the filter form. It's like a `<TextInput resettable>` with a magnifier glass icon - exactly the type of input users look for when they want to do a full-text search. 

```jsx
import { Filter, SearchInput, TextInput } from 'react-admin';

const PostFilter = props => (
    <Filter {...props}>
        <SearchInput source="q" alwaysOn />
    </Filter>
);
```

In the example given above, the `q` filter triggers a full-text search on all fields. It's your responsibility to implement the full-text filtering capabilities in your `dataProvider`, or in your API.

### Quick Filters

![`<QuickFilter>`](./img/quick_filters.gif)

Users usually dislike using their keyboard to filter a list (especially on mobile). A good way to satisfy this user requirement is to turn filters into *quick filter*. A Quick filter is a filter with a non-editable `defaultValue`. Users can only enable or disable them. 

Here is how to implement a generic `<QuickFilter>` component:
```jsx
import { Filter, SearchInput } from 'react-admin';
import { makeStyles, Chip } from '@material-ui/core';

const useQuickFilterStyles = makeStyles(theme => ({
    chip: {
        marginBottom: theme.spacing(1),
    },
}));
const QuickFilter = ({ label }) => {
    const translate = useTranslate();
    const classes = useQuickFilterStyles();
    return <Chip className={classes.chip} label={translate(label)} />;
};

const PostFilter = props => (
    <Filter {...props}>
        <SearchInput source="q" alwaysOn />
        <QuickFilter source="commentable" label="Commentable" defaultValue={true} />
        <QuickFilter source="views_lte" label="Low views" defaultValue={150} />
        <QuickFilter source="tags" label="Tagged Code" defaultValue={[3]} />
    </Filter>
);
```

**Tip**: It's currently not possible to use two quick filters for the same source. 

### The `<FilterList>` Sidebar

![Filter Sidebar](./img/filter-sidebar.gif)

An alternative UI to the `<Filter>` Button/Form Combo is the FilterList Sidebar. Similar to what users usually see on e-commerce websites, it's a panel with many simple filters that can be enabled and combined using the mouse. The user experience is better than the Button/Form Combo, because the filter values are explicit, and it doesn't require typing anything in a form. But it's a bit less powerful, as only filters with a finite set of values (or intervals) can be used in the `<FilterList>`.

The `<FilterList>` component expects a list of `<FilterListItem>` as children. Each `<FilterListItem>` defines a filter `label` and a `value`, which is merged with the current filter value when enabled by the user. Here is an example usage for a list of customers:

```jsx
import * as React from 'react';
import AccessTimeIcon from '@material-ui/icons/AccessTime';
import MonetizationOnIcon from '@material-ui/icons/MonetizationOnOutlined';
import MailIcon from '@material-ui/icons/MailOutline';
import LocalOfferIcon from '@material-ui/icons/LocalOfferOutlined';
import { FilterList, FilterListItem } from 'react-admin';
import {
    endOfYesterday,
    startOfWeek,
    subWeeks,
    startOfMonth,
    subMonths,
} from 'date-fns';

import segments from '../segments/data';

const LastVisitedFilter = () => (
    <FilterList label="Last visited" icon={<AccessTimeIcon />}>
        <FilterListItem
            label="Today"
            value={{
                last_seen_gte: endOfYesterday().toISOString(),
                last_seen_lte: undefined,
            }}
        />
        <FilterListItem
            label="This week"
            value={{
                last_seen_gte: startOfWeek(new Date()).toISOString(),
                last_seen_lte: undefined,
            }}
        />
        <FilterListItem
            label="Last week"
            value={{
                last_seen_gte: subWeeks(startOfWeek(new Date()), 1).toISOString(),
                last_seen_lte: startOfWeek(new Date()).toISOString(),
            }}
        />
        <FilterListItem
            label="This month"
            value={{
                last_seen_gte: startOfMonth(new Date()).toISOString(),
                last_seen_lte: undefined,
            }}
        />
        <FilterListItem
            label="Last month"
            value={{
                last_seen_gte: subMonths(startOfMonth(new Date()),1).toISOString(),
                last_seen_lte: startOfMonth(new Date()).toISOString(),
            }}
        />
        <FilterListItem
            label="Earlier"
            value={{
                last_seen_gte: undefined,
                last_seen_lte: subMonths(startOfMonth(new Date()),1).toISOString(),
            }}
        />
    </FilterList>
);
const HasOrderedFilter = () => (
    <FilterList
        label="Has ordered"
        icon={<MonetizationOnIcon />}
    >
        <FilterListItem
            label="True"
            value={{
                nb_commands_gte: 1,
                nb_commands_lte: undefined,
            }}
        />
        <FilterListItem
            label="False"
            value={{
                nb_commands_gte: undefined,
                nb_commands_lte: 0,
            }}
        />
    </FilterList>
);
const HasNewsletterFilter = () => (
    <FilterList
        label="Has newsletter"
        icon={<MailIcon />}
    >
        <FilterListItem
            label="True"
            value={{ has_newsletter: true }}
        />
        <FilterListItem
            label="False"
            value={{ has_newsletter: false }}
        />
    </FilterList>
);
const SegmentFilter = () => (
    <FilterList
        label="Segment"
        icon={<LocalOfferIcon />}
    >
        {segments.map(segment => (
            <FilterListItem
                label={segment.name}
                key={segment.id}
                value={{ groups: segment.id }}
            />
        ))}
    </FilterList>
);
```

You can place these `<FilterList>` anywhere inside a `<List>`. The most common case is to put them in a sidebar that is on the left hand side of the datagrid. You can use the `aside` property for that:

```jsx
import * as React from 'react';
import { Card as MuiCard, CardContent, withStyles } from '@material-ui/core';

import { LastVisitedFilter, HasOrderedFilter, HasNewsletterFilter, SegmentFilter } from './filters';

const Card = withStyles(theme => ({
    root: {
        [theme.breakpoints.up('sm')]: {
            order: -1, // display on the left rather than on the right of the list
            width: '15em',
            marginRight: '1em',
        },
        [theme.breakpoints.down('sm')]: {
            display: 'none',
        },
    },
}))(MuiCard);

const FilterSidebar = () => (
    <Card>
        <CardContent>
            <LastVisitedFilter />
            <HasOrderedFilter />
            <HasNewsletterFilter />
            <SegmentFilter />
        </CardContent>
    </Card>
);

const CustomerList = props => (
    <List aside={<FilterSidebar />}>
        // ...
    </List>
)
```

**Tip**: The `<FilterList>` Sidebar is not a good UI for small screens. You can choose to hide it on small screens (as in the previous example). A good tradeoff is to use `<FilterList>` on large screens, and the `<Filter>` Button/Form combo on Mobile.

### Live Search

![Filter Live Search](./img/filter-live-search.gif)

The filter sidebar is not a form. Therefore, if your users need to enter complex filters, you'll have to recreate a filter form using react-final-form (see the [Filter on submit](#filter-on-submit) section above for an example). However, if you only need one text input with a filter-as-you-type behavior, you'll find the `<FilterLiveSearch>` component convenient. 

It outputs a form containing a single `<SearchInput>`, which modifies the page filter on change. That's usually what users expect for a full-text filter. `<FilterLiveSearch>` only needs a `source` field.

So for instance, to add a search filter on the customer full name, add the following line to the Sidebar:

```diff
+import { FilterLiveSearch } from 'react-admin';

const FilterSidebar = () => (
    <Card>
        <CardContent>
+           <FilterLiveSearch source="full_name" />
            <LastVisitedFilter />
            <HasOrderedFilter />
            <HasNewsletterFilter />
            <SegmentFilter />
        </CardContent>
    </Card>
);
```

### Building a Custom Filter

![Filters with submit button](./img/filter_with_submit.gif)

If neither the `<Filter>` button/form combo or the `<FilterList>` sidebar match your need, you can always build your own. React-admin provides shortcuts to facilitate the development of custom filters.

For instance, by default, the filter button/form combo doesn't provide a submit button, and submits automatically after the user has finished interacting with the form. This provides a smooth user experience, but for some APIs, it can cause too many calls. 

In that case, the solution is to process the filter when users click on a submit button, rather than when they type values in form inputs. React-admin doesn't provide any component for that, but it's a good opportunity to illustrate the internals of the filter functionality. We'll actually provide an alternative implementation to the `<Filter>` button/form combo.

The new filter element can use the `useListContext()` hook to interact with the URI query parameter more easily. The hook returns the following constants:

- `filterValues`: Value of the filters based on the URI, e.g. `{"commentable":true,"q":"lorem "}`
- `setFilters()`: Callback to set the filter values, e.g. `setFilters({"commentable":true})`
- `displayedFilters`: Names of the filters displayed in the form, e.g. `['commentable','title']`
- `showFilter()`: Callback to display an additional filter in the form, e.g. `showFilter('views')`
- `hideFilter()`: Callback to hide a filter in the form, e.g. `hideFilter('title')`

Let's use this knowledge to write a custom `<Filter>` component that filters on submit.

As explained earlier, `<List>` clones the element passed as `filters` prop twice - once to display the filter *button*, and once to display the filter *form*. So first, let's create a `<Filter>` component rendering either a button or a form depending on the `context`:

```jsx
const PostFilter = props => {
  return props.context === "button" ? (
    <PostFilterButton {...props} />
  ) : (
    <PostFilterForm {...props} />
  );
};
```

The `<PostListFilterButton>` simply shows the filter form on click. We'll take advantage of the `showFilter` function:

```jsx
import { useListContext } from 'react-admin';
import { Button } from "@material-ui/core";
import ContentFilter from "@material-ui/icons/FilterList";

const PostFilterButton = () => {
    const { showFilter } = useListContext();
    return (
        <Button
            size="small"
            color="primary"
            onClick={() => showFilter("main")}
            startIcon={<ContentFilter />}
        >
            Filter
        </Button>
    );
};
```

Normally, `showFilter()` adds one input to the `displayedFilters` list. As the filter form will be entirely hidden or shown, we use `showFilter()` with a virtual "main" input, which represents the entire form. 

Next is the form component, based on `react-final-form`. The form inputs appear directly in the form, and the form submission triggers the `setFilters()` callback passed as parameter:

{% raw %}
```jsx
import * as React from 'react';
import { Form } from 'react-final-form';
import { Box, Button, InputAdornment } from '@material-ui/core';
import SearchIcon from '@material-ui/icons/Search';
import { TextInput, NullableBooleanInput, useListContext } from 'react-admin';

const PostFilterForm = ({ open }) => {
    const {
        displayedFilters,
        filterValues,
        setFilters,
        hideFilter,
    } = useListContext();

    if (!displayedFilters.main) return null;

    const onSubmit = values => {
        if (Object.keys(values).length > 0) {
            setFilters(values);
        } else {
            hideFilter("main");
        }
    };

    const resetFilter = () => {
        setFilters({}, []);
    };

    return (
        <div>
        <Form onSubmit={onSubmit} initialValues={filterValues}>
            {({ handleSubmit }) => (
            <form onSubmit={handleSubmit}>
                <Box mt={8} />
                <Box display="flex" alignItems="flex-end" mb={1}>
                <Box component="span" mr={2}>
                    {/* Full-text search filter. We don't use <SearchFilter> to force a large form input */}
                    <TextInput
                    resettable
                    helperText={false}
                    source="q"
                    label="Search"
                    InputProps={{
                        endAdornment: (
                        <InputAdornment>
                            <SearchIcon color="disabled" />
                        </InputAdornment>
                        )
                    }}
                    />
                </Box>
                <Box component="span" mr={2}>
                    {/* Commentable filter */}
                    <NullableBooleanInput helperText={false} source="commentable" />
                </Box>
                <Box component="span" mr={2} mb={1.5}>
                    <Button variant="outlined" color="primary" type="submit">
                    Filter
                    </Button>
                </Box>
                <Box component="span" mb={1.5}>
                    <Button variant="outlined" onClick={resetFilter}>
                    Close
                    </Button>
                </Box>
                </Box>
            </form>
            )}
        </Form>
        </div>
    );
};
```
{% endraw %}

To finish, we pass the `<PostFilter>` component to the `<List>` component using the `filters` prop:

```jsx
export const PostList = (props) => (
    <List {...props} filters={<PostFilter />}>
        ...
    </List>
);
```

You can use a similar approach to customize the list filter completely, e.g. to display the filters in a sidebar, or as a line in the datagrid, etc.

## Sorting The List

<table><tbody><tr style="border:none">
<td style="width:55%;border:none;">
<a title="<Datagrid> column sort" href="./img/sort-column-header.gif"><img src="./img/sort-column-header.gif" /></a>
</td>
<td style="width:45%;border:none;">
<a title="<SortButton> Component" href="./img/sort-button.gif"><img src="./img/sort-button.gif" /></a>
</td>
</tr></tbody></table>

React-admin does its best to offer a powerful sort functionality, and to get out of the way when you want to go further. 

The next sections explain hows to use the sort functionality. And first, a few explanations about the inner workings of sorting in react-admin:

- [Sort Query Parameter](#sort-query-parameter)
- [Linking To A Pre-Sorted List](#linking-to-a-pre-sorted-list)

React-admin proposes several UI components to let users to see and modify sort parameters, and gives you the tools to build custom ones.

- The `<Datagrid>` Column Headers
  - [Usage](#using-datagrid-headers-to-modify-list-sort)
  - [Disabling Sorting](#disabling-sorting)
  - [Specifying A Sort Field](#specifying-a-sort-field)
  - [Specifying The Sort Order](#specifying-the-sort-order)
- The `<SortButton>` Component
  - [Usage](#the-sortbutton-component)
- [Building A Custom Sort Control](#building-a-custom-sort-control)

### Sort Query Parameter

Just like for the filters, the List view uses the `sort` and `order` query parameters to determine the sort field and order passed to `dataProvider.getList()`.

Here is a typical List URL:

> https://myadmin.dev/#/posts?displayedFilters=%7B%22commentable%22%3Atrue%7D&filter=%7B%22commentable%22%3Atrue%2C%22q%22%3A%22lorem%20%22%7D&order=DESC&page=1&perPage=10&sort=published_at

Once decoded, this URL reveals the intended sort:

```
sort=published_at
order=DESC
```

### Linking to a Pre-Sorted List

As the sort values are taken from the URL, you can link to a pre-sorted list by setting the `sort` and `order` query parameters.

For instance, if you have a list of posts ordered by publication date, and you want to provide a button to sort the list by number of views descendent:

{% raw %}
```jsx
import * as React from "react";
import Button from '@material-ui/core/Button';
import { Link } from 'react-router-dom';
import { stringify } from 'query-string';

const SortByViews = () => (
    <Button
        color="primary"
        component={Link}
        to={{
            pathname: '/posts',
            search: stringify({
                page: 1,
                perPage: 25,
                sort: 'nb_views',
                order: 'DESC',
                filter: {},
            }),
        }}
    >
        Sort by views 
    </Button>
);
```
{% endraw %}

**Tip**: You have to pass *all* the query string parameters - not just `sort` and `order`. That's a current limitation of react-admin.

### Using Datagrid Headers To Modify List Sort

![Sort Column Header](./img/sort-column-header.gif)

If you're using a `<Datagrid>` inside the List view, then the column headers are buttons allowing users to change the list sort field and order. This feature requires no configuration and works out fo the box. The next sections explain how you can disable of modify the field used for sorting on a particular column.

### Disabling Sorting

It is possible to disable sorting for a specific `<Field>` by passing a `sortable` property set to `false`:

{% raw %}
```jsx
// in src/posts.js
import * as React from "react";
import { List, Datagrid, TextField } from 'react-admin';

export const PostList = (props) => (
    <List {...props}>
        <Datagrid>
            <TextField source="id" sortable={false} />
            <TextField source="title" />
            <TextField source="body" />
        </Datagrid>
    </List>
);
```
{% endraw %}

### Specifying A Sort Field

By default, a column is sorted by the `source` property. To define another attribute to sort by, set it via the `<Field sortBy>` property:

{% raw %}
```jsx
// in src/posts.js
import * as React from "react";
import { List, Datagrid, TextField } from 'react-admin';

export const PostList = (props) => (
    <List {...props}>
        <Datagrid>
            <ReferenceField label="Post" source="id" reference="posts" sortBy="title">
                <TextField source="title" />
            </ReferenceField>
            <FunctionField
                label="Author"
                sortBy="last_name"
                render={record => `${record.author.first_name} ${record.author.last_name}`}
            />
            <TextField source="body" />
        </Datagrid>
    </List>
);
```
{% endraw %}

### Specifying The Sort Order

By default, when the user clicks on a column header, the list becomes sorted in the ascending order. You change this behavior by setting the `sortByOrder` prop to `"DESC"` in a `<Datagrid>` `<Field>`:

```jsx
// in src/posts.js
import React from 'react';
import { List, Datagrid, TextField } from 'react-admin';

export const PostList = (props) => (
    <List {...props}>
        <Datagrid>
            <ReferenceField label="Post" source="id" reference="posts" sortByOrder="DESC">
                <TextField source="title" />
            </ReferenceField>
            <FunctionField
                label="Author"
                sortBy="last_name"
                sortByOrder="DESC"
                render={record => `${record.author.first_name} ${record.author.last_name}`}
            />
            <TextField source="body" />
        </Datagrid>
    </List>
);
```

### The `<SortButton>` Component

![Sort Button](./img/sort-button.gif)

Some List views don't have a natural UI for sorting - e.g. the `<SimpleList>`, or a list of images, don't have column headers like the `<Datagrid>`. For these cases, react-admin offers the `<SortButton>`, which displays a drodown list of fields that the user can choose to sort on.

`<SortButton>` expects one prop: `fields`, the list of fields it should allows to sort on. For instance, here is how to offer a button to sort on the `reference`, `sales`, and `stock` fields:

```jsx
import { TopToolbar, SortButton, CreateButton, ExportButton } from 'react-admin';

const ListActions: FC<any> = () => (
    <TopToolbar>
        <SortButton fields={['reference', 'sales', 'stock']} />
        <CreateButton basePath="/products" />
        <ExportButton />
    </TopToolbar>
);
```

### Building a Custom Sort Control

When neither the `<Datagrid>` or the `<SortButton>` fit your UI needs, you have to write a custom sort control. As with custom filters, this boils down to grabbing the required data and callbacks from the `ListContext`. Let's use the `<SortButton>` source as an example usage of `currentSort` and `setSort`:

```jsx
import * as React from 'react';
import { Button, Menu, MenuItem, Tooltip, IconButton } from '@material-ui/core';
import SortIcon from '@material-ui/icons/Sort';
import ArrowDropDownIcon from '@material-ui/icons/ArrowDropDown';
import { useListSortContext, useTranslate } from 'react-admin';

const SortButton = ({ fields }) => {
    // currentSort is an object { field, order } containing the current sort
    // setSort is a callback (field, order) => void allowing to change the sort field and order
    const { currentSort, setSort } = useListSortContext();
    // rely on the translations to display labels like 'Sort by sales descending'
    const translate = useTranslate();
    // open/closed state for dropdown
    const [anchorEl, setAnchorEl] = React.useState(null);

    // mouse handlers
    const handleClick = (event) => {
        setAnchorEl(event.currentTarget);
    };
    const handleClose = () => {
        setAnchorEl(null);
    };
    const handleChangeSort = (event) => {
        const field = event.currentTarget.dataset.sort;
        setSort(
            field,
            field === currentSort.field
                ? inverseOrder(currentSort.order)
                : 'ASC'
        );
        setAnchorEl(null);
    };

    // English stranslation is 'Sort by %{field} %{order}'
    const buttonLabel = translate('ra.sort.sort_by', {
        field: translate(`resources.products.fields.${currentSort.field}`),
        order: translate(`ra.sort.${currentSort.order}`),
    });

    return (<>
        <Button
            aria-controls="simple-menu"
            aria-haspopup="true"
            color="primary"
            onClick={handleClick}
            startIcon={<SortIcon />}
            endIcon={<ArrowDropDownIcon />}
            size="small"
        >
            {buttonLabel}
        </Button>
        <Menu
            id="simple-menu"
            anchorEl={anchorEl}
            keepMounted
            open={Boolean(anchorEl)}
            onClose={handleClose}
        >
            {fields.map(field => (
                <MenuItem
                    onClick={handleChangeSort}
                    // store the sort field in the element dataset to avoid creating a new click handler for each item (better for performance)
                    data-sort={field}
                    key={field}
                >
                    {translate(`resources.products.fields.${field}`)}{' '}
                    {translate(
                        `ra.sort.${
                            currentSort.field === field
                                ? inverseOrder(currentSort.order)
                                : 'ASC'
                        }`
                    )}
                </MenuItem>
            ))}
        </Menu>
    </>);
};

const inverseOrder = (sort: string) => (sort === 'ASC' ? 'DESC' : 'ASC');

export default SortButton;
```

## Paginating the List

### The `<Pagination>` Component

![Pagination buttons](./img/pagination-buttons.gif)

By default, the `<List>` uses the `<Pagination>` component for pagination. This component displays buttons to navigate between pages, including buttons for the surrounding pages.

By decorating this component, you can create your own variant with a different set of perPage options.

```jsx
// in src/MyPagination.js
import { Pagination } from 'react-admin';

const PostPagination = props => <Pagination rowsPerPageOptions={[10, 25, 50, 100]} {...props} />;
```

Then, to use this component instead of the default `<Pagination>`, use the `<List pagination>` prop:

```jsx
import { List } from 'react-admin';
import PostPagination from './PostPagination';

export const PostList = (props) => (
    <List {...props} pagination={<PostPagination />}>
        ...
    </List>
);
```

**Tip**: Pass an empty array to `rowsPerPageOptions` to disable the rows per page selection.

### Building a Custom Pagination Control

The `<Pagination>` component gets the following constants from [the `useListContext` hook](#useListContext):

* `page`: The current page number (integer). First page is `1`.
* `perPage`: The number of records per page.
* `setPage`: `function(page: number) => void`. A function that set the current page number.
* `total`: The total number of records.
* `actions`: A component that displays the pagination buttons (default: `<PaginationActions>`)
* `limit`: An element that is displayed if there is no data to show (default: `<PaginationLimit>`)

If you want to replace the default pagination by a "<previous - next>" pagination, create a pagination component like the following:

```jsx
import { useListContext } from 'react-admin';
import { Button, Toolbar } from '@material-ui/core';
import ChevronLeft from '@material-ui/icons/ChevronLeft';
import ChevronRight from '@material-ui/icons/ChevronRight';

const PostPagination = () => {
    const { page, perPage, total, setPage } = useListContext();
    const nbPages = Math.ceil(total / perPage) || 1;
    return (
        nbPages > 1 &&
            <Toolbar>
                {page > 1 &&
                    <Button color="primary" key="prev" onClick={() => setPage(page - 1)}>
                        <ChevronLeft />
                        Prev
                    </Button>
                }
                {page !== nbPages &&
                    <Button color="primary" key="next" onClick={() => setPage(page + 1)}>
                        Next
                        <ChevronRight />
                    </Button>
                }
            </Toolbar>
    );
}

export const PostList = (props) => (
    <List {...props} pagination={<PostPagination />}>
        ...
    </List>
);
```

But if you just want to change the color property of the pagination button, you can extend the existing components:

```jsx
import {
    List,
    Pagination as RaPagination,
    PaginationActions as RaPaginationActions,
} from 'react-admin';

export const PaginationActions = props => <RaPaginationActions {...props} color="secondary" />;

export const Pagination = props => <RaPagination {...props} ActionsComponent={PaginationActions} />;

export const UserList = props => (
    <List {...props} pagination={<Pagination />}>
    </List>
);
```

## The `<ListGuesser>` Component

Instead of a custom `List`, you can use the `ListGuesser` to determine which fields to use based on the data returned by the API.

```jsx
// in src/App.js
import * as React from "react";
import { Admin, Resource, ListGuesser } from 'react-admin';
import jsonServerProvider from 'ra-data-json-server';

const App = () => (
    <Admin dataProvider={jsonServerProvider('https://jsonplaceholder.typicode.com')}>
        <Resource name="posts" list={ListGuesser} />
    </Admin>
);
```

Just like `<List>`, `<ListGuesser>` fetches the data. It then analyzes the response, and guesses the fields it should use to display a basic `<Datagrid>` with the data. It also dumps the components it has guessed in the console, so you can copy it into your own code. Use this feature to quickly bootstrap a `<List>` on top of an existing API, without adding the fields one by one.

![Guessed List](./img/guessed-list.png)

React-admin provides guessers for the List view (`<ListGuesser>`), the Edit view (`<EditGuesser>`), and the Show view (`<ShowGuesser>`).

**Tip**: Do not use the guessers in production. They are slower than manually-defined components, because they have to infer types based on the content. Besides, the guessers are not always perfect.

## `useListContext`

The `<List>` component takes care of fetching the data, and puts that data in a context called `ListContext` so that it's available for its descendants. In fact, it puts a lot of variables in the context because the List page is complex: based on the URL, the `<List>` component deduces filters, pagination, ordering, it provides callbacks to update them. 

Any component can grab that data using the `useListContext` hook. As a matter of fact, react-admin's `<Datagrid>`, `<Filter>`, and `<Pagination>` components all use the `useListContext` hook. Here is what it returns:

```jsx
const {
    // fetched data
    data, // an id-based dictionary of the list data, e.g. { 123: { id: 123, title: 'hello world' }, 456: { ... } }
    ids, // an array listing the ids of the records in the list, e.g [123, 456, ...]
    total, // the total number of results for the current filters, excluding pagination. Useful to build the pagination controls. e.g. 23 
    loaded, // boolean that is false until the data is available
    loading, // boolean that is true on mount, and false once the data was fetched
    // pagination
    page, // the current page. Starts at 1
    setPage, // a callback to change the page, e.g. setPage(3)
    perPage, // the number of results per page. Defaults to 25
    setPerPage, // a callback to change the number of results per page, e.g. setPerPage(25)
    // sorting
    currentSort, // a sort object { field, order }, e.g. { field: 'date', order: 'DESC' } 
    setSort, // a callback to change the sort, e.g. setSort('name', 'ASC')
    // filtering
    filterValues, // a dictionary of filter values, e.g. { title: 'lorem', nationality: 'fr' }
    setFilters, // a callback to update the filters, e.g. setFilters(filters, displayedFilters)
    displayedFilters, // a dictionary of the displayed filters, e.g. { title: true, nationality: true }
    showFilter, // a callback to show one of the filters, e.g. showFilter('title', defaultValue)
    hideFilter, // a callback to hide one of the filters, e.g. hidefilter('title')
    // row selection
    selectedIds, // an array listing the ids of the selcted rows, e.g. [123, 456]
    onSelect, // callback to change the list of selected rows, e.g onSelect([456, 789])
    onToggleItem, // callback to toggle the selection of a given record based on its id, e.g. onToggleItem(456)
    onUnselectItems, // callback to clear the selection, e.g. onUnselectItems();
    // misc
    basePath, // deduced from the location, useful for action buttons
    defaultTitle, // the translated title based on the resource, e.g. 'Posts'
    resource, // the resource name, deduced from the location. e.g. 'posts'
} = useListContext();
```

## `ListBase`

In addition to fetching the list data, the `<List>` component renders the page title, the actions, the content and aside areas. You may want to display a record list in an entirely different layout, i.e. use only the data fetching part of `<List>` and not the view layout. In that case, you should use `<ListBase>`.

`<ListBase>` fetches the data and puts it in a `ListContext`, then renders its child.

You can use `ListBase` to create your own custom List component, like this one:

```jsx
import { 
    Datagrid,
    ListBase,
    ListToolbar,
    BulkActionsToolbar,
    Pagination,
    useListContext,
} from 'react-admin';
import Card from '@material-ui/core/Card';

const PostList = props => (
    <MyList {...props}>
        <Datagrid>
            ...
        </Datagrid>
    </MyList>
);

const MyList = props => (
    <ListBase>
        <h1>{props.title}</h1>
        <ListToolbar
            filters={props.filters}
            actions={props.actions}
        />
        <Card>
            <BulkActionsToolbar>
                {props.bulkActionButtons}
            </BulkActionsToolbar>
            {cloneElement(children, {
                hasBulkActions: props.bulkActionButtons !== false,
            })}
            <Pagination />
        </Card>
    </ListBase>
);
```

This custom List component has no aside component - it's up to you to add it in pure React.

**Tip**: You don't have to clone the child element. If you can't reuse an existing list view component like `<Datagrid>` or `<SimpleList>`, feel free to write the form code inside your custom `MyList` component. 

## `useListController`

As explained above, `<ListBase>` fetches the data and puts it in a `ListContext`, then renders its child. In fact, the `ListBase` code is super simple:

```jsx
import * as React from 'react';
import { useListController, ListContextProvider } from 'react-admin';

const ListBase = ({ children, ...props }) => (
    <ListContextProvider value={useListController(props)}>
        {children}
    </ListContextProvider>
);

export default ListBase;
```

As you can see, the controller part of the List view is handled by a hook called `useListController`. If you don't want to use the `ListContext` in your custom List view, you can call `useListController` directly to access the list data. It returns the same object as the one documented in [`useListContext`](#uselistcontext) above.

**Tip**: If your custom List view doesn't use a `ListContextProvider`, you can't use `<Datagrid>`, `<SimpleList>`, `<Pagination>`, etc. All these components rely on the `ListContext`.

## The `<Datagrid>` component

![The `<Datagrid>` component](./img/tutorial_post_list_less_columns.png)

The `Datagrid` component renders a list of records as a table. It is usually used as a descendant of the [`<List>`](#the-list-component) and [`<ReferenceManyField>`](./Fields.md#referencemanyfield) components. Outside of these components, it must be used inside a `ListContext`.

Here are all the props accepted by the component:

* [`body`](#body-element)
* [`rowStyle`](#row-style-function)
* [`rowClick`](#rowclick)
* [`expand`](#expand)
* [`isRowSelectable`](#isrowselectable)

It renders as many columns as it receives `<Field>` children. It uses the field `label` as column header (or, for fields with not `label`, the field `source`).

```jsx
// in src/posts.js
import * as React from "react";
import { List, Datagrid, TextField, EditButton } from 'react-admin';

export const PostList = (props) => (
    <List {...props}>
        <Datagrid>
            <TextField source="id" />
            <TextField source="title" />
            <TextField source="body" />
            <EditButton />
        </Datagrid>
    </List>
);
```

The `<Datagrid>` is an **iterator** component: it gets an array of ids and a data store from the `ListContext`, and iterates over the ids to display each record. Another example of iterator component is [`<SingleFieldList>`](#the-singlefieldlist-component).

### Body element

By default, `<Datagrid>` renders its body using `<DatagridBody>`, an internal react-admin component. You can pass a custom component as the `body` prop to override that default. And by the way, `<DatagridBody>` has a `row` prop set to `<DatagridRow>` by default for the same purpose. `<DatagridRow>` receives the row `record`, the `resource`, and a copy of the `<Datagrid>` children. That means you can create custom datagrid logic without copying several components from the react-admin source.

For instance, the `<Datagrid isRowselectable>` prop allows to hide the selection checkbox for some records. To show a *disabled* checkbox instead of hiding it, you can override `<DatagridRow>` and `<DatagridBody>` as follows:

```jsx
// in src/PostList.js
import * as React from "react";
import { Datagrid, DatagridBody, List, TextField } from 'react-admin';
import TableCell from '@material-ui/core/TableCell';
import TableRow from '@material-ui/core/TableRow';
import Checkbox from '@material-ui/core/Checkbox';

const MyDatagridRow = ({ record, resource, id, onToggleItem, children, selected, basePath }) => (
    <TableRow key={id}>
        {/* first column: selection checkbox */}
        <TableCell padding="none">
            <Checkbox
                disabled={record.selectable}
                checked={selected}
                onClick={() => onToggleItem(id)}
            />
        </TableCell>
        {/* data columns based on children */}
        {React.Children.map(children, field => (
            <TableCell key={`${id}-${field.props.source}`}>
                {React.cloneElement(field, {
                    record,
                    basePath,
                    resource,
                })}
            </TableCell>
        ))}
    </TableRow>
);

const MyDatagridBody = props => <DatagridBody {...props} row={<MyDatagridRow />} />;
const MyDatagrid = props => <Datagrid {...props} body={<MyDatagridBody />} />;

const PostList = props => (
    <List {...props}>
        <MyDatagrid>
            <TextField source="title" />
            ...
        </MyDatagrid>
    </List>
)

export default PostList;
```

### Row Style Function

You can customize the `<Datagrid>` row style (applied to the `<tr>` element) based on the record, thanks to the `rowStyle` prop, which expects a function. React-admin calls this function for each row, passing the current record and index as arguments. The function should return a style object, which react-admin uses as a `<tr style>` prop. 

For instance, this allows to apply a custom background to the entire row if one value of the record - like its number of views - passes a certain threshold.

```jsx
const postRowStyle = (record, index) => ({
    backgroundColor: record.nb_views >= 500 ? '#efe' : 'white',
});
export const PostList = (props) => (
    <List {...props}>
        <Datagrid rowStyle={postRowStyle}>
            ...
        </Datagrid>
    </List>
);
```

### `rowClick`

You can catch clicks on rows to redirect to the show or edit view by setting the `rowClick` prop:

```jsx
export const PostList = (props) => (
    <List {...props}>
        <Datagrid rowClick="edit">
            ...
        </Datagrid>
    </List>
);
```

`rowClick` accepts the following values:

* "edit" to redirect to the edition vue
* "show" to redirect to the show vue
* "expand" to open the `expand` panel
* "toggleSelection" to trigger the `onToggleItem` function
* a function `(id, basePath, record) => path` to redirect to a custom path

**Tip**: If you pass a function, it can return `edit`, `show` or a router path. This allows to redirect to either `edit` or `show` after checking a condition on the record. For example:

```js
const postRowClick = (id, basePath, record) => record.editable ? 'edit' : 'show';
```

**Tip**: If you pass a function, it can also return a promise allowing you to check an external API before returning a path. For example:

```js
import fetchUserRights from './fetchUserRights';

const postRowClick = (id, basePath, record) => fetchUserRights().then(({ canEdit }) => canEdit ? 'edit' : 'show');
```

### `expand`

![expandable panel](./img/datagrid_expand.gif)

To show more data from the resource without adding too many columns, you can show data in an expandable panel below the row on demand, using the `expand` prop. For instance, this code shows the `body` of a post in an expandable panel:

{% raw %}
```jsx
const PostPanel = ({ id, record, resource }) => (
    <div dangerouslySetInnerHTML={{ __html: record.body }} />
);

const PostList = props => (
    <List {...props}>
        <Datagrid expand={<PostPanel />}>
            <TextField source="id" />
            <TextField source="title" />
            <DateField source="published_at" />
            <BooleanField source="commentable" />
            <EditButton />
        </Datagrid>
    </List>
)
```

The `expand` prop expects a component as value. When the user chooses to expand the row, the Datagrid renders the component and passes the current `record`, `id`, and `resource`.

**Tip**: Since the `expand` element receives the same props as a detail view, you can actually use a `<Show>` view as component for the `expand` prop:

```jsx
const PostShow = props => (
    <Show
        {...props}
        /* disable the app title change when shown */
        title=" "
    >
        <SimpleShowLayout>
            <RichTextField source="body" />
        </SimpleShowLayout>
    </Show>
);

const PostList = props => (
    <List {...props}>
        <Datagrid expand={<PostShow />}>
            <TextField source="id" />
            <TextField source="title" />
            <DateField source="published_at" />
            <BooleanField source="commentable" />
            <EditButton />
        </Datagrid>
    </List>
)
```

The result will be the same as in the previous snippet, except that `<Show>` encloses the content inside a material-ui `<Card>`.

**Tip**: You can go one step further and use an `<Edit>` view as `expand` component:

```jsx
const PostEdit = props => (
    <Edit
        {...props}
        /* disable the app title change when shown */
        title=" "
    >
        <SimpleForm>
            <RichTextInput source="body" />
        </SimpleForm>
    </Edit>
);

const PostList = props => (
    <List {...props}>
        <Datagrid expand={<PostEdit />}>
            <TextField source="id" />
            <TextField source="title" />
            <DateField source="published_at" />
            <BooleanField source="commentable" />
            <EditButton />
        </Datagrid>
    </List>
)
```

### `isRowSelectable`

You can customize which rows will show a selection checkbox using the `isRowSelectable` prop. It expects a function that will receive the record of each `<DatagridRow>` and returns a boolean expression.  For instance, this code shows a checkbox only for rows with an id greater than 300:

```jsx
export const PostList = props => (
    <List {...props}>
        <Datagrid isRowSelectable={ record => record.id > 300 }>
            ...
        </Datagrid>
    </List>
);
```
{% endraw %}

### CSS API

The `Datagrid` component accepts the usual `className` prop but you can override many class names injected to the inner components by React-admin thanks to the `classes` property (as most Material UI components, see their [documentation about it](https://material-ui.com/customization/components/#overriding-styles-with-classes)). This property accepts the following keys:

* `table`: alternative to using `className`. Applied to the root element.
* `tbody`: applied to the tbody
* `headerCell`: applied to each header cell
* `row`: applied to each row
* `rowEven`: applied to each even row
* `rowOdd`: applied to each odd row
* `rowCell`: applied to each row cell

Here is an example of how you can override some of these classes:

You can customize the `<Datagrid>` styles by passing a `classes` object as prop, through `useStyles()`. Here is an example:

{% raw %}
```jsx
import * as React from "react";
import { makeStyles } from '@material-ui/core';

const useStyles = makeStyles({
    row: {
        backgroundColor: '#ccc',
    },
});

const PostList = props => {
    const classes = useStyles();
    return (
        <List {...props}>
            <Datagrid classes={{ row: classes.row }}>
                ...
            </Datagrid>
        </List>
    );
}

export default PostList;
```
{% endraw %}

**Tip**: If you want to override the `header` and `cell` styles independently for each column, use the `headerClassName` and `cellClassName` props in `<Field>` components. For instance, to hide a certain column on small screens:

```jsx
import * as React from "react";
import { makeStyles } from '@material-ui/core';

const useStyles = makeStyles(theme => ({
    hiddenOnSmallScreens: {
        [theme.breakpoints.down('md')]: {
            display: 'none',
        },
    },
}));

const PostList = props => {
    const classes = useStyles();
    return (
        <List {...props}>
            <Datagrid>
                <TextField source="id" />
                <TextField source="title" />
                <TextField
                    source="views"
                    headerClassName={classes.hiddenOnSmallScreens}
                    cellClassName={classes.hiddenOnSmallScreens}
                />
            </Datagrid>
        </List>
    );
};

export default PostList;
```

This feature has a limit, though. `Datagrid` inspects its children for `headerClassName` and `cellClassName` props. This means you can't use these props in a *wrapped* component:

```jsx
const useStyles = makeStyles({
    priceCell: { backgroundColor: 'blue' },
});

const PriceField = props => {
    const classes = useStyles();
    return <TextField cellClassName={classes.priceCell} {...props} />;
};

// the cell class name won't be applied here because Datagrid doesn't see it in its children
export const ProductList = (props) => (
    <List {...props}>
        <Datagrid>
            <PriceField source="price" />
        </Datagrid>
    </List>
);
```

For this kind of use case, you need to use a [custom datagrid body component](#body-element).

### Performance

When displaying large pages of data, you might experience some performance issues.
This is mostly due to the fact that we iterate over the `<Datagrid>` children and clone them.

In such cases, you can opt-in for an optimized version of the `<Datagrid>` by setting its `optimized` prop to `true`. 
Be aware that you can't have dynamic children, such as those displayed or hidden by checking permissions, when using this mode.

```jsx
const PostList = props => (
    <List {...props}>
        <Datagrid optimized>
            <TextField source="id" />
            <TextField source="title" />
            <TextField source="views" />
        </Datagrid>
    </List>
);

export default withStyles(styles)(PostList);
```

**Tip**: You can use the `Datagrid` component with [custom queries](./Actions.md#usequery-hook):

{% raw %}
```jsx
import keyBy from 'lodash/keyBy'
import { useQuery, Datagrid, TextField, Pagination, Loading } from 'react-admin'

const CustomList = () => {
    const [page, setPage] = useState(1);
    const perPage = 50;
    const { data, total, loading, error } = useQuery({
        type: 'GET_LIST',
        resource: 'posts',
        payload: {
            pagination: { page, perPage },
            sort: { field: 'id', order: 'ASC' },
            filter: {},
        }
    });

    if (loading) {
        return <Loading />
    }
    if (error) {
        return <p>ERROR: {error}</p>
    }
    return (
        <>
            <Datagrid
                data={keyBy(data, 'id')}
                ids={data.map(({ id }) => id)}
                currentSort={{ field: 'id', order: 'ASC' }}
                basePath="/posts" // required only if you set use "rowClick"
                rowClick="edit"
            >
                <TextField source="id" />
                <TextField source="name" />
            </Datagrid>
            <Pagination
                page={page}
                perPage={perPage}
                setPage={setPage}
                total={total}
            />
        </>
    )
}
```
{% endraw %}

## The `<SimpleList>` component

<a href="./img/simple-list.gif"><img src="./img/simple-list.gif" style="height:300px" alt="The `<SimpleList>` component"></a>

For mobile devices, a `<Datagrid>` is often unusable - there is simply not enough space to display several columns. The convention in that case is to use a simple list, with only one column per row. The `<SimpleList>` component serves that purpose, leveraging [material-ui's `<List>` and `<ListItem>` components](https://material-ui.com/components/lists/). `<SimpleList>` is an **iterator** component: it gets an array of ids and a data store from the `ListContext`, and iterates over the ids to display each record.

### Properties

| Prop        | Required | Type                | Default  | Description                                                                                                                              |
| ----------- | -------- | ------------------- | -------- | ---------------------------------------------------------------------------------------------------------------------------------------- |
| `primaryText` | Required | `function`        | -        | Passed as `<ListItemText primary>` prop |
| `secondaryText` | Optional | `function`        | -       | Passed as `<ListItemText secondary>` prop |
| `tertiaryText` | Optional | `function`        | -        | Passed as a complement to `<ListItemText primary>` with a custom style |
| `linkType` | Optional | `string | function | false` | `edit`   | Target of the `<ListItem>` link. Set to `false` to disable the link. Set to a function `(record, id) => string` to have the link target vary per record.  |
| `leftAvatar` | Optional | `function`         | -        | When present, the `<ListItem>` renders a `<ListItemAvatar>` before the `<ListItemText>` |
| `leftIcon` | Optional | `function`           | -        | When present, the `<ListItem>` renders a `<ListIcon>` before the `<ListItemText>` |
| `rightAvatar` | Optional | `function`        | -        | When present, the `<ListItem>` renders a `<ListItemAvatar>` after the `<ListItemText>` |
| `rightIcon` | Optional | `function`          | -        | When present, the `<ListItem>` renders a `<ListIcon>` after the `<ListItemText>` |
| `className` | Optional | `string`            | -        | Applied to the root element |
    
### Usage

You can use `<SimpleList>` as `<List>` or `<ReferenceManyField>` child:

```jsx
// in src/posts.js
import * as React from "react";
import { List, SimpleList } from 'react-admin';

export const PostList = (props) => (
    <List {...props}>
        <SimpleList
            primaryText={record => record.title}
            secondaryText={record => `${record.views} views`}
            tertiaryText={record => new Date(record.published_at).toLocaleDateString()}
            linkType={record => record.canEdit ? "edit" : "show"}
        />
    </List>
);
```

For each record, `<SimpleList>` executes the `primaryText`, `secondaryText`, `linkType`, `leftAvatar`, `leftIcon`, `rightAvatar`, and `rightIcon` props functions, and creates a `<ListItem>` with the result.

**Tip**: To use a `<SimpleList>` on small screens and a `<Datagrid>` on larger screens, use material-ui's `useMediaQuery` hook:

```jsx
// in src/posts.js
import * as React from "react";
import { useMediaQuery } from '@material-ui/core';
import { List, SimpleList, Datagrid, TextField, ReferenceField, EditButton } from 'react-admin';

export const PostList = (props) => {
    const isSmall = useMediaQuery(theme => theme.breakpoints.down('sm'));
    return (
        <List {...props}>
            {isSmall ? (
                <SimpleList
                    primaryText={record => record.title}
                    secondaryText={record => `${record.views} views`}
                    tertiaryText={record => new Date(record.published_at).toLocaleDateString()}
                    linkType={record => record.canEdit ? "edit" : "show"}   
                />
            ) : (
                <Datagrid>
                    ...
                </Datagrid>
            )}
        </List>
    );
}
```

**Tip**: The `<SimpleList>` items link to the edition page by default. You can also set the `linkType` prop to `show` directly to link to the `<Show>` page instead.

```jsx
// in src/posts.js
import * as React from "react";
import { List, SimpleList } from 'react-admin';

export const PostList = (props) => (
    <List {...props}>
        <SimpleList
            primaryText={record => record.title}
            secondaryText={record => `${record.views} views`}
            tertiaryText={record => new Date(record.published_at).toLocaleDateString()}
            linkType="show"
        />
    </List>
);
```

Setting the `linkType` prop to `false` (boolean, not string) removes the link in all list items.

## The `<SingleFieldList>` component

When you want to display only one property of a list of records, instead of using a `<Datagrid>`, use the `<SingleFieldList>`. It expects a single `<Field>` as child. `<SingleFieldList>` is an **iterator** component: it gets an array of ids and a data store from the `ListContext`, and iterates over the ids to display each record.

It's especially useful for `<ReferenceManyField>` or `<ReferenceArrayField>` components:

```jsx
// Display all the tags for the current post
<ReferenceArrayField
    label="Tags"
    reference="tags"
    source="tags"
>
    <SingleFieldList>
        <ChipField source="name" />
    </SingleFieldList>
</ReferenceArrayField>
```

![ReferenceManyFieldSingleFieldList](./img/reference-many-field-single-field-list.png)

**Tip**: The `<SingleFieldList>` items link to the edition page by default. You can set the `linkType` prop to `show` to link to the `<Show>` page instead.

```jsx
// Display all the tags for the current post
<ReferenceArrayField
    label="Tags"
    reference="tags"
    source="tags"
>
    <SingleFieldList linkType="show">
        <ChipField source="name" />
    </SingleFieldList>
</ReferenceArrayField>
```

## Using a Custom Iterator

A `<List>` can delegate to any iterator component - `<Datagrid>` is just one example. An iterator component can get the data to display from [the `useListContext` hook](#uselistcontext). The data comes in two constants:

- `ids` is an array of the ids currently displayed in the list
- `data` is an object of all the fetched data for this resource, indexed by id.

For instance, what if you prefer to show a list of cards rather than a datagrid?

![Custom iterator](./img/custom-iterator.png)

You'll need to create your own iterator component as follows:

{% raw %}
```jsx
// in src/comments.js
import * as React from 'react';
import { useListContext, List, TextField, DateField, ReferenceField, EditButton } from 'react-admin';
import { Card, CardActions, CardContent, CardHeader, Avatar } from '@material-ui/core';
import PersonIcon from '@material-ui/icons/Person';

const cardStyle = {
    width: 300,
    minHeight: 300,
    margin: '0.5em',
    display: 'inline-block',
    verticalAlign: 'top'
};
const CommentGrid = () => {
    const { ids, data, basePath } = useListContext();
    return (
        <div style={{ margin: '1em' }}>
        {ids.map(id =>
            <Card key={id} style={cardStyle}>
                <CardHeader
                    title={<TextField record={data[id]} source="author.name" />}
                    subheader={<DateField record={data[id]} source="created_at" />}
                    avatar={<Avatar icon={<PersonIcon />} />}
                />
                <CardContent>
                    <TextField record={data[id]} source="body" />
                </CardContent>
                <CardContent>
                    about&nbsp;
                    <ReferenceField label="Post" resource="comments" record={data[id]} source="post_id" reference="posts" basePath={basePath}>
                        <TextField source="title" />
                    </ReferenceField>
                </CardContent>
                <CardActions style={{ textAlign: 'right' }}>
                    <EditButton resource="posts" basePath={basePath} record={data[id]} />
                </CardActions>
            </Card>
        )}
        </div>
    );
};

export const CommentList = (props) => (
    <List title="All comments" {...props}>
        <CommentGrid />
    </List>
);
```
{% endraw %}

As you can see, nothing prevents you from using `<Field>` components inside your own components... provided you inject the current `record`. Also, notice that components building links require the `basePath` component, which is also available from `useListContext`.

## Displaying Fields Depending On The User Permissions

You might want to display some fields or filters only to users with specific permissions. 

Before rendering the `List`, react-admin calls the `authProvider.getPermissions()` method, and passes the result to the component as the `permissions` prop. It's up to your `authProvider` to return whatever you need to check roles and permissions inside your component.

{% raw %}
```jsx
const UserFilter = ({ permissions, ...props }) =>
    <Filter {...props}>
        <TextInput
            label="user.list.search"
            source="q"
            alwaysOn
        />
        <TextInput source="name" />
        {permissions === 'admin' ? <TextInput source="role" /> : null}
    </Filter>;

export const UserList = ({ permissions, ...props }) => {
    const isSmall = useMediaQuery(theme => theme.breakpoints.down('sm'));
    return (
        <List
            {...props}
            filters={<UserFilter permissions={permissions} {...props} />}
            sort={{ field: 'name', order: 'ASC' }}
        >
            {isSmall ? (
                <SimpleList
                    primaryText={record => record.name}
                    secondaryText={record =>
                        permissions === 'admin' ? record.role : null}
                />
            ): (
                <Datagrid>
                    <TextField source="id" />
                    <TextField source="name" />
                    {permissions === 'admin' && <TextField source="role" />}
                    {permissions === 'admin' && <EditButton />}
                    <ShowButton />
                </Datagrid>
            )}
        </List>
    )
};
```
{% endraw %}

<<<<<<< HEAD
**Tip**: Note how the `permissions` prop is passed down to the custom `filters` component.
=======
**Tip**: Note how the `permissions` prop is passed down to the custom `filters` component.

## Pagination

The `<Pagination>` gets the following constants from [the `useListContext` hook](#uselistcontext):

* `page`: The current page number (integer). First page is `1`.
* `perPage`: The number of records per page.
* `setPage`: `function(page: number) => void`. A function that set the current page number.
* `total`: The total number of records.
* `actions`: A component that displays the pagination buttons (default: `<PaginationActions>`)
* `limit`: An element that is displayed if there is no data to show (default: `<PaginationLimit>`)

You don't need to fill these props when you pass the `<Pagination>` component to the `<List>` component through the `pagination` prop: `<List pagination={<Pagination />}>`.

You can also replace the default pagination element by your own. For instance, you can modify the default pagination by adjusting the "rows per page" selector.

```jsx
// in src/MyPagination.js
import { Pagination, List } from 'react-admin';

const PostPagination = props => <Pagination rowsPerPageOptions={[10, 25, 50, 100]} {...props} />;

export const PostList = (props) => (
    <List {...props} pagination={<PostPagination />}>
        ...
    </List>
);
```

**Tip**: Pass an empty array to `rowsPerPageOptions` to disable the rows per page selection.

Alternately, if you want to replace the default pagination by a "<previous - next>" pagination, create a pagination component like the following:

```jsx
import { useListContext } from 'react-admin';
import { Button, Toolbar } from '@material-ui/core';
import ChevronLeft from '@material-ui/icons/ChevronLeft';
import ChevronRight from '@material-ui/icons/ChevronRight';

const PostPagination = () => {
    const { page, perPage, total, setPage } = useListContext();
    const nbPages = Math.ceil(total / perPage) || 1;
    return (
        nbPages > 1 &&
            <Toolbar>
                {page > 1 &&
                    <Button color="primary" key="prev" onClick={() => setPage(page - 1)}>
                        <ChevronLeft />
                        Prev
                    </Button>
                }
                {page !== nbPages &&
                    <Button color="primary" key="next" onClick={() => setPage(page + 1)}>
                        Next
                        <ChevronRight />
                    </Button>
                }
            </Toolbar>
    );
}

export const PostList = (props) => (
    <List {...props} pagination={<PostPagination />}>
        ...
    </List>
);
```

But if you just want to change the color property of the pagination button, you can extend the existing components:

```jsx
import {
    List,
    Pagination as RaPagination,
    PaginationActions as RaPaginationActions,
} from 'react-admin';

export const PaginationActions = props => <RaPaginationActions {...props} color="secondary" />;

export const Pagination = props => <RaPagination {...props} ActionsComponent={PaginationActions} />;

export const UserList = props => (
    <List {...props} pagination={<Pagination />}>
    </List>
);
```
>>>>>>> acbf3675
<|MERGE_RESOLUTION|>--- conflicted
+++ resolved
@@ -788,46 +788,6 @@
 
 You can change the filters by updating the query parameter, e.g. using the `<Link>` component or the `history.push()` method from `react-router`. 
 
-<<<<<<< HEAD
-=======
-### The `filters` Prop
-
-To facilitate the display and update of the filter, the `<List>` component exposes a `filters` prop. 
-
-```jsx
-export const PostList = (props) => (
-    <List {...props} filters={<PostFilter />}>
-        ...
-    </List>
-);
-```
-
-`<List>` clones the component passed as `filters` twice:
-
-- once with the prop `context="form"`, to render the filter *form*
-- once with the prop `context="button"`, to render the filter *button*
-
-The component passed as `filters` should know how to render differently according to the `context` prop. 
-
-That's the case of the react-admin `<Filter>` component: 
-
-- `<Filter context="form">` renders an inline form based on its children which must be `<Input>` components
-- `<Filter context="button">` renders a dropdown allowing enabling filters based on the `source` prop of its children. 
-
-```jsx
-const PostFilter = (props) => (
-    <Filter {...props}>
-        <TextInput label="Search" source="q" alwaysOn />
-        <TextInput label="Title" source="title" defaultValue="Hello, World!" />
-    </Filter>
-);
-```
-
-Children of the `<Filter>` form are regular inputs. `<Filter>` hides them all by default, except those that have the `alwaysOn` prop.
-
-**Tip**: For technical reasons, react-admin does not accept children of `<Filter>` having both a `defaultValue` and `alwaysOn`. To set default values for always on filters, use the [`filterDefaultValues`](#filter-default-values) prop of the <List> component instead.
-
->>>>>>> acbf3675
 **Tip**: Once a user sets a filter, react-admin persists the filter value in the application state, so that when the user comes back to the list, they should see the filtered list. That's a design choice.
 
 ### Linking To A Pre-Filtered List
@@ -912,7 +872,7 @@
 That's the case of the react-admin `<Filter>` component: 
 
 - `<Filter context="form">` renders an inline form based on its children which must be `<Input>` components
-- `<Filter context="button">` renders a dropdown allowing to enable filters based on the `source` prop of its children. 
+- `<Filter context="button">` renders a dropdown allowing enabling filters based on the `source` prop of its children. 
 
 ### Full-Text Search
 
@@ -1609,7 +1569,7 @@
 
 ### Building a Custom Pagination Control
 
-The `<Pagination>` component gets the following constants from [the `useListContext` hook](#useListContext):
+The `<Pagination>` component gets the following constants from [the `useListContext` hook](#uselistcontext):
 
 * `page`: The current page number (integer). First page is `1`.
 * `perPage`: The number of records per page.
@@ -2469,94 +2429,4 @@
 ```
 {% endraw %}
 
-<<<<<<< HEAD
-**Tip**: Note how the `permissions` prop is passed down to the custom `filters` component.
-=======
-**Tip**: Note how the `permissions` prop is passed down to the custom `filters` component.
-
-## Pagination
-
-The `<Pagination>` gets the following constants from [the `useListContext` hook](#uselistcontext):
-
-* `page`: The current page number (integer). First page is `1`.
-* `perPage`: The number of records per page.
-* `setPage`: `function(page: number) => void`. A function that set the current page number.
-* `total`: The total number of records.
-* `actions`: A component that displays the pagination buttons (default: `<PaginationActions>`)
-* `limit`: An element that is displayed if there is no data to show (default: `<PaginationLimit>`)
-
-You don't need to fill these props when you pass the `<Pagination>` component to the `<List>` component through the `pagination` prop: `<List pagination={<Pagination />}>`.
-
-You can also replace the default pagination element by your own. For instance, you can modify the default pagination by adjusting the "rows per page" selector.
-
-```jsx
-// in src/MyPagination.js
-import { Pagination, List } from 'react-admin';
-
-const PostPagination = props => <Pagination rowsPerPageOptions={[10, 25, 50, 100]} {...props} />;
-
-export const PostList = (props) => (
-    <List {...props} pagination={<PostPagination />}>
-        ...
-    </List>
-);
-```
-
-**Tip**: Pass an empty array to `rowsPerPageOptions` to disable the rows per page selection.
-
-Alternately, if you want to replace the default pagination by a "<previous - next>" pagination, create a pagination component like the following:
-
-```jsx
-import { useListContext } from 'react-admin';
-import { Button, Toolbar } from '@material-ui/core';
-import ChevronLeft from '@material-ui/icons/ChevronLeft';
-import ChevronRight from '@material-ui/icons/ChevronRight';
-
-const PostPagination = () => {
-    const { page, perPage, total, setPage } = useListContext();
-    const nbPages = Math.ceil(total / perPage) || 1;
-    return (
-        nbPages > 1 &&
-            <Toolbar>
-                {page > 1 &&
-                    <Button color="primary" key="prev" onClick={() => setPage(page - 1)}>
-                        <ChevronLeft />
-                        Prev
-                    </Button>
-                }
-                {page !== nbPages &&
-                    <Button color="primary" key="next" onClick={() => setPage(page + 1)}>
-                        Next
-                        <ChevronRight />
-                    </Button>
-                }
-            </Toolbar>
-    );
-}
-
-export const PostList = (props) => (
-    <List {...props} pagination={<PostPagination />}>
-        ...
-    </List>
-);
-```
-
-But if you just want to change the color property of the pagination button, you can extend the existing components:
-
-```jsx
-import {
-    List,
-    Pagination as RaPagination,
-    PaginationActions as RaPaginationActions,
-} from 'react-admin';
-
-export const PaginationActions = props => <RaPaginationActions {...props} color="secondary" />;
-
-export const Pagination = props => <RaPagination {...props} ActionsComponent={PaginationActions} />;
-
-export const UserList = props => (
-    <List {...props} pagination={<Pagination />}>
-    </List>
-);
-```
->>>>>>> acbf3675
+**Tip**: Note how the `permissions` prop is passed down to the custom `filters` component.