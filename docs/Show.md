---
layout: default
title: "The Show Component"
---

# `<Show>`

The `<Show>` component handles the logic of the Show page:

- it calls `useShowcontroller` to fetch the record from the data provider via `dataProvider.getOne()`,
- it computes the default page title
- it creates a `ShowContext` and a `RecordContext`,
- it renders the page layout with the correct title and actions
- it renders its child component (a show layout component like `<SimpleShowLayout>`) in a Material-ui `<Card>`

## Usage

Here is the minimal code necessary to display a view to show a post:

{% raw %}
```jsx
// in src/posts.js
import * as React from "react";
import { Show, SimpleShowLayout, TextField, DateField, RichTextField } from 'react-admin';

export const PostShow = () => (
    <Show>
        <SimpleShowLayout>
            <TextField source="title" />
            <TextField source="teaser" />
            <RichTextField source="body" />
            <DateField label="Publication date" source="published_at" />
        </SimpleShowLayout>
    </Show>
);

// in src/App.js
import * as React from "react";
import { Admin, Resource } from 'react-admin';
import jsonServerProvider from 'ra-data-json-server';

import { PostShow } from './posts';

const App = () => (
    <Admin dataProvider={jsonServerProvider('https://jsonplaceholder.typicode.com')}>
        <Resource name="posts" show={PostShow} />
    </Admin>
);
```
{% endraw %}

That's enough to display the post show view:

![post show view](./img/post-show.png)

## Props

* [`actions`](#actions): override the actions toolbar with a custom component
* `className`: passed to the root component
* [`children`](#layout): the components that render the record fields
* [`component`](#root-component): overrides the root component
* [`emptyWhileLoading`](#loading-state)
* [`queryOptions`](#client-query-options): options to pass to the react-query client
* [`sx`](#sx-css-api): Override the styles
* [`title`](#page-title)

## Layout

`<Show>` doesn't render any field by default - it delegates this to its children. Show layout components grab the `record` from the `RecordContext` and render them on screen.

React-admin provides 2 show layout components:

- [`<SimpleShowLayout>`](./SimpleShowLayout.md) displays fields with a label in a single column
- [`<TabbedShowLayout>`](./TabbedShowLayout.md) displays a list of tabs, each tab rendering a stack of fields with a label

To use an alternative layout, switch the `<Show>` child component:

```diff
export const PostShow = () => (
    <Show>
-       <SimpleShowLayout>
+       <TabbedShowLayout>
+           <Tab label="Main>
                <TextField source="title" />
                <TextField source="teaser" />
                <RichTextField source="body" />
                <DateField label="Publication date" source="created_at" />
+           </Tab>
-       </SimpleShowLayout>
+       </TabbedShowLayout>
    </Show>
);
```

You can also pass a React element as child, to build a custom layout. Check [Building a custom Show Layout](./ShowTutorial.md#building-a-custom-layout) for more details.

## Page Title

By default, the title for the Show view is "[resource_name] #[record_id]".

You can customize this title by specifying a custom `title` prop:

```jsx
export const PostShow = () => (
    <Show title="Post view">
        ...
    </Show>
);
```

More interestingly, you can pass a component as `title`. React-admin clones this component, which can access the current record via `useRecordContext`. This allows to customize the title according to the current record:

```jsx
import { useRecordContext, Show } from 'react-admin';

const PostTitle = () => {
    const record = useRecordContext();
    // the record can be empty while loading
    if (!record) return null;
    return <span>Post "{record.title}"</span>;
};

export const PostShow = () => (
    <Show title={<PostTitle />}>
        ...
    </Show>
);
```

## Actions

By default, `<Show>` includes an action toolbar with an `<EditButton>` if the `<Resource>` declared an `edit` component. You can replace the list of default actions by your own component using the `actions` prop:

```jsx
import Button from '@mui/material/Button';
import { EditButton, TopToolbar } from 'react-admin';

const PostShowActions = () => (
    <TopToolbar>
        <EditButton />
        {/* Add your custom actions */}
        <Button color="primary" onClick={customAction}>Custom Action</Button>
    </TopToolbar>
);

export const PostShow = () => (
    <Show actions={<PostShowActions />}>
        ...
    </Show>
);
```

## Client Query Options

`<Show>` accepts a `queryOptions` prop to pass options to the react-query client. 

This can be useful e.g. to override the default error side effect. By default, when the `dataProvider.getOne()` call fails at the dataProvider level, react-admin shows an error notification and refreshes the page.

You can override this behavior and pass custom side effects by providing a custom `queryOptions` prop:

```jsx
import * as React from 'react';
import { useNotify, useRefresh, useRedirect, Show, SimpleShowLayout } from 'react-admin';

const PostShow = props => {
    const notify = useNotify();
    const refresh = useRefresh();
    const redirect = useRedirect();

    const onError = (error) => {
        notify(`Could not load post: ${error.message}`, { type: 'warning' });
        redirect('/posts');
        refresh();
    };

    return (
        <Show queryOptions={{ onError }} {...props}>
            <SimpleShowLayout>
                ...
            </SimpleShowLayout>
        </Show>
    );
}
```

The `onError` function receives the error from the dataProvider call (`dataProvider.getOne()`), which is a JavaScript Error object (see [the dataProvider documentation for details](./DataProviderWriting.md#error-format)).

The default `onError` function is:

```jsx
(error) => {
    notify('ra.notification.item_doesnt_exist', { type: 'warning' });
    redirect('list', resource);
    refresh();
}
```

## Loading State

Default layout components (`<SimpleShowLayout>` and `<TabbedshowLayout>`) return null when the record is loading. If you use a custom layout component instead, you'll have to handle the case where the `record` is not yet defined.

That means that the following will fail on load with a "ReferenceError: record is not defined" error:

```jsx
import { Show, useRecordContext } from 'react-admin';
import { Card } from '@mui/material';

const PostTitle = () => {
    const record = useRecordContext();
    return <span>{record.title}</span>;
};

const PostShow = () => (
    <Show>
        <Card>
            <div>Title: <PostTitle /></div>
        </Card>
    </Show>
);
```

You can handle this case by calling the [`useShowContext`](./useShowContext.md) hook to get the loading state:

```jsx
import { useShowContext, useRecordContext } from 'react-admin';

const PostTitle = () => {
    const record = useRecordContext();
    const { isLoading } = useShowContext();
    if (!isLoading) return null;
    return <span>{record.title}</span>;
};
```

But this can be cumbersome, as you need to do it in every field component.

The `<Show emptyWhileLoading>` prop provides a convenient shortcut for that use case. When enabled, `<Show>` won't render its child until `record` is defined. 

```diff
const PostTitle = () => {
    const record = useRecordContext();
    return <span>{record.title}</span>;
};

const PostShow = () => (
-   <Show>
+   <Show emptyWhileLoading>
        <Card>
            <div>Title: <PostTitle /></div>
        </Card>
    </Show>
);
```

## Root Component

By default, the Show view renders the main content area inside a material-ui `<Card>`. The actual layout of the record fields depends on the Show Layout component you're using (`<SimpleShowLayout>`, `<TabbedShowLayout>`, or a custom layout component).

You can override the main area container by passing a `component` prop:

{% raw %}
```jsx
import { Box } from '@mui/material';

const ShowWrapper = ({ children }) => (
    <Box sx={{ margin: 2, border: 'solid 1px grey' }}>
        {children}
    </Box>
);

// use a ShowWrapper as root component
const PostShow = props => (
    <Show component={ShowWrapper} {...props}>
        ...
    </Show>
);
```
{% endraw %}

## `sx`: CSS API

The `<Show>` component accepts the usual `className` prop but you can override many class names injected to the inner components by React-admin thanks to the `sx` property (as most Material UI components, see their [documentation about it](https://mui.com/customization/how-to-customize/#overriding-nested-component-styles)). This property accepts the following subclasses:

| Rule name        | Description                                                   |
|------------------| ------------------------------------------------------------- |
| `&.RaShow-root`  | Alternative to using `className`. Applied to the root element |
| `& .RaShow-main` | Applied to the main container                                 |
| `& .RaShow-card` | Applied to the `<Card>` element                               |

Here's an example of how to override the default styles:

{% raw %}
```jsx
const PostShow = () => (
    <Show 
        sx={{
            backgroundColor: 'yellow',
            '& .RaShow-main': {
                backgroundColor: 'red',
            },
        }}
    >
            ...
    </Show>
);
```
{% endraw %}

To override the style of all instances of `<Show>` using the [material-ui style overrides](https://mui.com/customization/theme-components/), use the `RaShow` key.

## Displaying Fields Depending On User Permissions

If you want to display some fields only to users with specific permissions, use the `usePermissions` hook and JSX conditions to show or hide fields.

Here's an example inside a `Show` view with a `SimpleShowLayout` and a custom `actions` component:

{% raw %}
```jsx
<<<<<<< HEAD
import TopToolbar from '@mui/material/TopToolbar';
import Button from '@mui/material/Button';
import { usePermissions, EditButton, DeleteButton } from 'react-admin';
=======
import TopToolbar from '@material-ui/core/TopToolbar';
import Button from '@material-ui/core/Button';
import { Show, SimpleShowLayout, RichTextField, NumberField, usePermissions, EditButton, DeleteButton } from 'react-admin';
>>>>>>> 0c650dc5

const PostShowActions = () => {
    const permissions = usePermissions(); 
    return (
        <TopToolbar>
            <EditButton />
            {permissions === 'admin' && <DeleteButton />}
        </TopToolbar>
    );
}

export const PostShow = () => {
    const permissions = usePermissions();
    return (
        <Show actions={<PostShowActions />}>
            <SimpleShowLayout>
                <TextField source="title" />
                <RichTextField source="body" />
                {permissions === 'admin' &&
                    <NumberField source="nb_views" />
                }
            </SimpleShowLayout>
        </Show>
    );
}
```
{% endraw %}

This also works inside a `TabbedShowLayout`, and you can hide a `Tab` completely:

{% raw %}
```jsx
import { Show, TabbedShowLayout, Tab, TextField } from 'react-admin';

export const UserShow = () => {
    const permissions = usePermissions();
    return (
        <Show>
            <TabbedShowLayout>
                <Tab label="user.form.summary">
                    {permissions === 'admin' && <TextField source="id" />}
                    <TextField source="name" />
                </Tab>
                {permissions === 'admin' &&
                    <Tab label="user.form.security">
                        <TextField source="role" />
                    </Tab>}
            </TabbedShowLayout>
        </Show>
    );
}
```
{% endraw %}

For more details about permissions, check out the [authProvider documentation](./Authentication.md#authorization).

## API

* [`<Show>`]
* [`<ShowActions>`]
* [`<SimpleShowLayout>`]
* [`<Tab>`]
* [`<TabbedShowLayout>`]
* [`useRecordContext`]
* [`useResourceContext`]
* [`useShowContext`]
* [`useShowController`]

[`<Show>`]: https://github.com/marmelab/react-admin/blob/master/packages/ra-ui-materialui/src/detail/Show.tsx
[`<ShowActions>`]: https://github.com/marmelab/react-admin/blob/master/packages/ra-ui-materialui/src/detail/ShowActions.tsx
[`<SimpleShowLayout>`]: https://github.com/marmelab/react-admin/blob/master/packages/ra-ui-materialui/src/detail/SimpleShowLayouttsx)
[`<Tab>`]: https://github.com/marmelab/react-admin/blob/master/packages/ra-ui-materialui/src/detail/Tab.tsx
[`<TabbedShowLayout>`]: https://github.com/marmelab/react-admin/blob/master/packages/ra-ui-materialui/src/detail/TabbedShowLayouttsx)
[`<WithRecord>`]: https://github.com/marmelab/react-admin/blob/master/packages/ra-core/src/controller/record/WithRecord.tsx
[`useRecordContext`]: https://github.com/marmelab/react-admin/blob/master/packages/ra-core/src/controller/record/useRecordContext.ts
[`useResourceContext`]: https://github.com/marmelab/react-admin/blob/master/packages/ra-core/src/core/useResourceContext.ts
[`useShowContext`]: https://github.com/marmelab/react-admin/blob/master/packages/ra-core/src/controller/show/useShowContext.tsx
[`useShowController`]: https://github.com/marmelab/react-admin/blob/master/packages/ra-core/src/controller/show/useShowController.ts)]<|MERGE_RESOLUTION|>--- conflicted
+++ resolved
@@ -316,15 +316,9 @@
 
 {% raw %}
 ```jsx
-<<<<<<< HEAD
 import TopToolbar from '@mui/material/TopToolbar';
 import Button from '@mui/material/Button';
-import { usePermissions, EditButton, DeleteButton } from 'react-admin';
-=======
-import TopToolbar from '@material-ui/core/TopToolbar';
-import Button from '@material-ui/core/Button';
 import { Show, SimpleShowLayout, RichTextField, NumberField, usePermissions, EditButton, DeleteButton } from 'react-admin';
->>>>>>> 0c650dc5
 
 const PostShowActions = () => {
     const permissions = usePermissions(); 
