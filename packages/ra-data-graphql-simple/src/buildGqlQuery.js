--- conflicted
+++ resolved
@@ -67,7 +67,6 @@
                     null,
                     null,
                     null,
-<<<<<<< HEAD
                     gqlTypes.selectionSet([
                         ...buildFragments(introspectionResults)(
                             linkedType.possibleTypes || []
@@ -76,14 +75,6 @@
                             linkedType.fields
                         ),
                     ])
-=======
-                    gqlTypes.selectionSet(
-                        buildFields(introspectionResults, [
-                            ...path,
-                            linkedType.name,
-                        ])(linkedType.fields)
-                    )
->>>>>>> b4b9c69a
                 ),
             ];
         }
