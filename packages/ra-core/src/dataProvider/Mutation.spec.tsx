--- conflicted
+++ resolved
@@ -40,72 +40,6 @@
         });
     });
 
-<<<<<<< HEAD
-=======
-    it('supports declarative onSuccess side effects', async () => {
-        let dispatchSpy;
-        let historyForAssertions: History;
-
-        const dataProvider = {
-            mytype: jest.fn(() => Promise.resolve({ data: { foo: 'bar' } })),
-        };
-
-        let getByTestId;
-        act(() => {
-            const res = render(
-                <DataProviderContext.Provider value={dataProvider}>
-                    <TestContext>
-                        {({ store, history }) => {
-                            dispatchSpy = jest.spyOn(store, 'dispatch');
-                            historyForAssertions = history;
-                            return (
-                                <Mutation
-                                    type="mytype"
-                                    resource="foo"
-                                    options={{
-                                        onSuccess: {
-                                            notification: {
-                                                body: 'Youhou!',
-                                                level: 'info',
-                                            },
-                                            redirectTo: '/a_path',
-                                            refresh: true,
-                                            unselectAll: true,
-                                        },
-                                    }}
-                                >
-                                    {(mutate, { data }) => (
-                                        <button
-                                            data-testid="test"
-                                            onClick={mutate}
-                                        >
-                                            {data ? data.foo : 'no data'}
-                                        </button>
-                                    )}
-                                </Mutation>
-                            );
-                        }}
-                    </TestContext>
-                </DataProviderContext.Provider>
-            );
-            getByTestId = res.getByTestId;
-        });
-
-        const testElement = getByTestId('test');
-        fireEvent.click(testElement);
-        await waitFor(() => {
-            expect(dispatchSpy).toHaveBeenCalledWith(
-                showNotification('Youhou!', 'info')
-            );
-            expect(historyForAssertions.location.pathname).toEqual('/a_path');
-            expect(dispatchSpy).toHaveBeenCalledWith(refreshView());
-            expect(dispatchSpy).toHaveBeenCalledWith(
-                setListSelectedIds('foo', [])
-            );
-        });
-    });
-
->>>>>>> 14c8a62e
     it('supports onSuccess side effects using hooks', async () => {
         let dispatchSpy;
         const dataProvider = {
@@ -120,11 +54,7 @@
                     resource="foo"
                     options={{
                         onSuccess: () => {
-<<<<<<< HEAD
-                            notify('Youhou!', { type: 'info' });
-=======
                             notify('Youhou!');
->>>>>>> 14c8a62e
                         },
                     }}
                 >
@@ -156,75 +86,6 @@
         await waitFor(() => {
             expect(dispatchSpy).toHaveBeenCalledWith(
                 showNotification('Youhou!', 'info')
-<<<<<<< HEAD
-=======
-            );
-        });
-    });
-
-    it('supports declarative onFailure side effects', async () => {
-        jest.spyOn(console, 'error').mockImplementationOnce(() => {});
-        let dispatchSpy;
-        let historyForAssertions: History;
-
-        const dataProvider = {
-            mytype: jest.fn(() =>
-                Promise.reject({ message: 'provider error' })
-            ),
-        };
-
-        let getByTestId;
-        act(() => {
-            const res = render(
-                <DataProviderContext.Provider value={dataProvider}>
-                    <TestContext>
-                        {({ store, history }) => {
-                            dispatchSpy = jest.spyOn(store, 'dispatch');
-                            historyForAssertions = history;
-                            return (
-                                <Mutation
-                                    type="mytype"
-                                    resource="foo"
-                                    options={{
-                                        onFailure: {
-                                            notification: {
-                                                body: 'Damn!',
-                                                level: 'warning',
-                                            },
-                                            redirectTo: '/a_path',
-                                            refresh: true,
-                                            unselectAll: true,
-                                        },
-                                    }}
-                                >
-                                    {(mutate, { error }) => (
-                                        <button
-                                            data-testid="test"
-                                            onClick={mutate}
-                                        >
-                                            {error ? error.message : 'no data'}
-                                        </button>
-                                    )}
-                                </Mutation>
-                            );
-                        }}
-                    </TestContext>
-                </DataProviderContext.Provider>
-            );
-            getByTestId = res.getByTestId;
-        });
-
-        const testElement = getByTestId('test');
-        fireEvent.click(testElement);
-        await waitFor(() => {
-            expect(dispatchSpy).toHaveBeenCalledWith(
-                showNotification('Damn!', 'warning')
-            );
-            expect(historyForAssertions.location.pathname).toEqual('/a_path');
-            expect(dispatchSpy).toHaveBeenCalledWith(refreshView());
-            expect(dispatchSpy).toHaveBeenCalledWith(
-                setListSelectedIds('foo', [])
->>>>>>> 14c8a62e
             );
         });
     });
