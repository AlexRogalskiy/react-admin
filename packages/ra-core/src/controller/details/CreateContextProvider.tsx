--- conflicted
+++ resolved
@@ -1,14 +1,11 @@
 import * as React from 'react';
 import { ReactElement } from 'react';
-<<<<<<< HEAD
 
-=======
->>>>>>> dc66c5a8
+import { Record } from '../../types';
 import { RecordContextProvider } from '../RecordContext';
 import { CreateContext } from './CreateContext';
 import { CreateControllerProps } from './useCreateController';
 import { SaveContextProvider, usePickSaveContext } from './SaveContext';
-import { Record } from '../../types';
 
 /**
  * Create a Create Context.
