--- conflicted
+++ resolved
@@ -1,36 +1,3 @@
-<<<<<<< HEAD
-import ReferenceArrayFieldController, {
-    ReferenceArrayFieldControllerProps,
-} from './ReferenceArrayFieldController';
-import ReferenceFieldController, {
-    ReferenceFieldControllerProps,
-} from './ReferenceFieldController';
-import getResourceLinkPath, { LinkToType } from './getResourceLinkPath';
-import useReferenceArrayFieldController from './useReferenceArrayFieldController';
-import useReferenceManyFieldController from './useReferenceManyFieldController';
-import { ListControllerProps } from '../list';
-
-// kept for backwards compatibility
-// deprecated to be removed in 4.0
-export type ReferenceArrayProps = ListControllerProps;
-export type ReferenceManyProps = ListControllerProps;
-
-export type {
-    LinkToType,
-    ReferenceArrayFieldControllerProps,
-    ReferenceFieldControllerProps,
-};
-
-export {
-    useReferenceArrayFieldController,
-    ReferenceArrayFieldController,
-    ReferenceFieldController,
-    getResourceLinkPath,
-    useReferenceManyFieldController,
-};
-
-=======
 export * from './getResourceLinkPath';
 export * from './useReferenceArrayFieldController';
->>>>>>> 14267891
 export * from './useReferenceManyFieldController';