--- conflicted
+++ resolved
@@ -26,11 +26,7 @@
     },
     "dependencies": {
         "query-string": "~5.1.1",
-<<<<<<< HEAD
         "ra-core": "^2.5.0"
-=======
-        "react-admin": "^2.5.3"
->>>>>>> 7bcf6cb7
     },
     "devDependencies": {
         "cross-env": "^5.2.0",
