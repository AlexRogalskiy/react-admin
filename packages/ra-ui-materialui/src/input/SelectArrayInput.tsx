--- conflicted
+++ resolved
@@ -1,15 +1,11 @@
-<<<<<<< HEAD
-import React, {
+import * as React from 'react';
+import {
     FunctionComponent,
     useCallback,
     useRef,
     useState,
     useEffect,
 } from 'react';
-=======
-import * as React from 'react';
-import { FunctionComponent, useCallback } from 'react';
->>>>>>> 781bd619
 import PropTypes from 'prop-types';
 import {
     makeStyles,
