import * as React from 'react';
import { styled, Theme } from '@mui/material/styles';
import { useState, useEffect, useCallback } from 'react';
import PropTypes from 'prop-types';
<<<<<<< HEAD
import { useSelector, useDispatch } from 'react-redux';
import { Button, Snackbar, SnackbarProps, SnackbarOrigin } from '@mui/material';
=======
import { Button, Snackbar, SnackbarProps } from '@mui/material';
>>>>>>> 14f1aaf7
import classnames from 'classnames';

import {
    useNotificationContext,
    undoableEventEmitter,
    useTranslate,
} from 'ra-core';

const defaultAnchorOrigin: SnackbarOrigin = {
    vertical: 'bottom',
    horizontal: 'center',
};

export const Notification = (props: NotificationProps) => {
    const {
        classes: classesOverride,
        type = 'info',
        autoHideDuration = 4000,
        className,
        multiLine = false,
        anchorOrigin = defaultAnchorOrigin,
        ...rest
    } = props;
    const { notifications, takeNotification } = useNotificationContext();
    const [open, setOpen] = useState(false);
    const [messageInfo, setMessageInfo] = React.useState(undefined);
    const translate = useTranslate();

    useEffect(() => {
        if (notifications.length && !messageInfo) {
            // Set a new snack when we don't have an active one
            setMessageInfo(takeNotification());
            setOpen(true);
        } else if (notifications.length && messageInfo && open) {
            // Close an active snack when a new one is added
            setOpen(false);
        }
    }, [notifications, messageInfo, open, takeNotification]);

    const handleRequestClose = useCallback(() => {
        setOpen(false);
    }, [setOpen]);

    const handleExited = useCallback(() => {
        if (messageInfo && messageInfo.notificationOptions.undoable) {
            undoableEventEmitter.emit('end', { isUndo: false });
        }
        setMessageInfo(undefined);
    }, [messageInfo]);

    const handleUndo = useCallback(() => {
        undoableEventEmitter.emit('end', { isUndo: true });
        setOpen(false);
    }, []);

    if (!messageInfo) return null;

    return (
        <StyledSnackbar
            open={open}
            message={
                messageInfo.message &&
                translate(
                    messageInfo.message,
                    messageInfo.notificationOptions.messageArgs
                )
            }
            autoHideDuration={
                messageInfo.notificationOptions.autoHideDuration ||
                autoHideDuration
            }
            disableWindowBlurListener={messageInfo.notificationOptions.undoable}
            TransitionProps={{ onExited: handleExited }}
            onClose={handleRequestClose}
            ContentProps={{
                className: classnames(
                    NotificationClasses[messageInfo.type || type],
                    className,
                    { [NotificationClasses.multiLine]: multiLine }
                ),
            }}
            action={
                messageInfo.notificationOptions.undoable ? (
                    <Button
                        color="primary"
                        className={NotificationClasses.undo}
                        size="small"
                        onClick={handleUndo}
                    >
                        <>{translate('ra.action.undo')}</>
                    </Button>
                ) : null
            }
            anchorOrigin={anchorOrigin}
            {...rest}
        />
    );
};

Notification.propTypes = {
    type: PropTypes.string,
    autoHideDuration: PropTypes.number,
    multiLine: PropTypes.bool,
};

const PREFIX = 'RaNotification';

export const NotificationClasses = {
    success: `${PREFIX}-success`,
    error: `${PREFIX}-error`,
    warning: `${PREFIX}-warning`,
    undo: `${PREFIX}-undo`,
    multiLine: `${PREFIX}-multiLine`,
};

const StyledSnackbar = styled(Snackbar, { name: PREFIX })(
    ({ theme, type }: NotificationProps & { theme?: Theme }) => ({
        [`& .${NotificationClasses.success}`]: {
            backgroundColor: theme.palette.success.main,
            color: theme.palette.success.contrastText,
        },

        [`& .${NotificationClasses.error}`]: {
            backgroundColor: theme.palette.error.dark,
            color: theme.palette.error.contrastText,
        },

        [`& .${NotificationClasses.warning}`]: {
            backgroundColor: theme.palette.error.light,
            color: theme.palette.error.contrastText,
        },

        [`& .${NotificationClasses.undo}`]: {
            color:
                type === 'success'
                    ? theme.palette.success.contrastText
                    : theme.palette.primary.light,
        },
        [`& .${NotificationClasses.multiLine}`]: {
            whiteSpace: 'pre-wrap',
        },
    })
);

export interface NotificationProps extends Omit<SnackbarProps, 'open'> {
    type?: string;
    autoHideDuration?: number;
    multiLine?: boolean;
}<|MERGE_RESOLUTION|>--- conflicted
+++ resolved
@@ -2,12 +2,7 @@
 import { styled, Theme } from '@mui/material/styles';
 import { useState, useEffect, useCallback } from 'react';
 import PropTypes from 'prop-types';
-<<<<<<< HEAD
-import { useSelector, useDispatch } from 'react-redux';
 import { Button, Snackbar, SnackbarProps, SnackbarOrigin } from '@mui/material';
-=======
-import { Button, Snackbar, SnackbarProps } from '@mui/material';
->>>>>>> 14f1aaf7
 import classnames from 'classnames';
 
 import {
