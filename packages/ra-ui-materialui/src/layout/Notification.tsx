import * as React from 'react';
import { styled, Theme } from '@mui/material/styles';
import { useState, useEffect, useCallback } from 'react';
import PropTypes from 'prop-types';
import { useSelector, useDispatch } from 'react-redux';
import { Button, Snackbar, SnackbarProps } from '@mui/material';
import classnames from 'classnames';

import {
    hideNotification,
    getNotification,
    undo,
    complete,
    undoableEventEmitter,
    useTranslate,
} from 'ra-core';

export const Notification = (props: NotificationProps) => {
    const {
        classes: classesOverride,
        type = 'info',
        autoHideDuration = 4000,
        className,
        multiLine = false,
        ...rest
    } = props;
    const [open, setOpen] = useState(false);
    const notification = useSelector(getNotification);
    const dispatch = useDispatch();
    const translate = useTranslate();

    useEffect(() => {
        setOpen(!!notification);
    }, [notification]);

    const handleRequestClose = useCallback(() => {
        setOpen(false);
    }, [setOpen]);

    const handleExited = useCallback(() => {
        if (notification && notification.undoable) {
            dispatch(complete());
            undoableEventEmitter.emit('end', { isUndo: false });
        }
        dispatch(hideNotification());
    }, [dispatch, notification]);

    const handleUndo = useCallback(() => {
        dispatch(undo());
        undoableEventEmitter.emit('end', { isUndo: true });
    }, [dispatch]);

    if (!notification) return null;

    return (
        <Snackbar
            open={open}
            message={
                notification.message &&
                translate(notification.message, notification.messageArgs)
            }
            autoHideDuration={notification.autoHideDuration || autoHideDuration}
            disableWindowBlurListener={notification.undoable}
            TransitionProps={{ onExited: handleExited }}
            onClose={handleRequestClose}
            ContentProps={{
                className: classnames(
<<<<<<< HEAD
                    NotificationClasses[
                        (notification && notification.type) || type
                    ],
=======
                    styles[notification.type || type],
>>>>>>> 14c8a62e
                    className,
                    { [NotificationClasses.multiLine]: multiLine }
                ),
            }}
            action={
<<<<<<< HEAD
                notification && notification.undoable ? (
                    <StyledButton
=======
                notification.undoable ? (
                    <Button
>>>>>>> 14c8a62e
                        color="primary"
                        className={NotificationClasses.undo}
                        size="small"
                        onClick={handleUndo}
                    >
                        <>{translate('ra.action.undo')}</>
                    </StyledButton>
                ) : null
            }
            {...rest}
        />
    );
};

Notification.propTypes = {
    type: PropTypes.string,
    autoHideDuration: PropTypes.number,
    multiLine: PropTypes.bool,
};

const PREFIX = 'RaNotification';

export const NotificationClasses = {
    success: `${PREFIX}-success`,
    error: `${PREFIX}-error`,
    warning: `${PREFIX}-warning`,
    undo: `${PREFIX}-undo`,
    multiLine: `${PREFIX}-multiLine`,
};

const StyledButton = styled(Button, { name: PREFIX })(
    ({ theme, type }: NotificationProps & { theme?: Theme }) => ({
        [`& .${NotificationClasses.success}`]: {
            backgroundColor: theme.palette.success.main,
            color: theme.palette.success.contrastText,
        },

        [`& .${NotificationClasses.error}`]: {
            backgroundColor: theme.palette.error.dark,
            color: theme.palette.error.contrastText,
        },

        [`& .${NotificationClasses.warning}`]: {
            backgroundColor: theme.palette.error.light,
            color: theme.palette.error.contrastText,
        },

        [`& .${NotificationClasses.undo}`]: {
            color:
                type === 'success'
                    ? theme.palette.success.contrastText
                    : theme.palette.primary.light,
        },
        [`& .${NotificationClasses.multiLine}`]: {
            whiteSpace: 'pre-wrap',
        },
    })
);

export interface NotificationProps extends Omit<SnackbarProps, 'open'> {
    type?: string;
    autoHideDuration?: number;
    multiLine?: boolean;
}<|MERGE_RESOLUTION|>--- conflicted
+++ resolved
@@ -65,25 +65,14 @@
             onClose={handleRequestClose}
             ContentProps={{
                 className: classnames(
-<<<<<<< HEAD
-                    NotificationClasses[
-                        (notification && notification.type) || type
-                    ],
-=======
-                    styles[notification.type || type],
->>>>>>> 14c8a62e
+                    NotificationClasses[notification.type || type],
                     className,
                     { [NotificationClasses.multiLine]: multiLine }
                 ),
             }}
             action={
-<<<<<<< HEAD
-                notification && notification.undoable ? (
+                notification.undoable ? (
                     <StyledButton
-=======
-                notification.undoable ? (
-                    <Button
->>>>>>> 14c8a62e
                         color="primary"
                         className={NotificationClasses.undo}
                         size="small"
