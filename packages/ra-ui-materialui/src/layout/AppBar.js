--- conflicted
+++ resolved
@@ -47,7 +47,7 @@
     }),
     { name: 'RaAppBar' }
 );
-<<<<<<< HEAD
+
 /**
  * The AppBar component renders a custom MuiAppBar.
  *
@@ -75,24 +75,12 @@
  *    );
  *};
  */
-const AppBar = ({
-    children,
-    classes: classesOverride,
-    className,
-    color = 'secondary',
-    logout,
-    open,
-    userMenu,
-    ...rest
-}) => {
-    const classes = useStyles({ classes: classesOverride });
-=======
-
 const AppBar = props => {
     const {
         children,
         classes: classesOverride,
         className,
+        color = 'secondary',
         logo,
         logout,
         open,
@@ -101,7 +89,6 @@
         ...rest
     } = props;
     const classes = useStyles(props);
->>>>>>> bd10d7e1
     const dispatch = useDispatch();
     const isXSmall = useMediaQuery(theme => theme.breakpoints.down('xs'));
 
