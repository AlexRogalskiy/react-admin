--- conflicted
+++ resolved
@@ -19,11 +19,8 @@
         overflow: 'hidden',
         textOverflow: 'ellipsis',
         whiteSpace: 'nowrap',
-<<<<<<< HEAD
         flex: 1,
-=======
         paddingRight: '1.5em',
->>>>>>> 0e86299a
     },
     icon: {
         marginTop: 0,
