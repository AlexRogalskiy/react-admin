--- conflicted
+++ resolved
@@ -1,10 +1,5 @@
-<<<<<<< HEAD
-import React from 'react';
+import * as React from 'react';
 import expect from 'expect';
-=======
-import * as React from 'react';
-import assert from 'assert';
->>>>>>> 781bd619
 import { render, cleanup } from '@testing-library/react';
 import EmailField from './EmailField';
 
