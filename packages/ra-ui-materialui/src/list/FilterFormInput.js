import React from 'react';
import PropTypes from 'prop-types';
import IconButton from '@material-ui/core/IconButton';
import ActionHide from '@material-ui/icons/HighlightOff';
import { makeStyles } from '@material-ui/core/styles';
import classnames from 'classnames';
import { useTranslate } from 'ra-core';

const emptyRecord = {};

<<<<<<< HEAD
const sanitizeRestProps = ({ alwaysOn, ...props }) => props;

const useStyles = makeStyles(
    theme => ({
        body: { display: 'flex', alignItems: 'flex-end' },
        spacer: { width: theme.spacing(2) },
        hideButton: {},
    }),
    { name: 'RaFilterFormInput' }
);
=======
const useStyles = makeStyles(theme => ({
    body: { display: 'flex', alignItems: 'flex-end' },
    spacer: { width: theme.spacing(2) },
    hideButton: {},
}));
>>>>>>> 06394123

const FilterFormInput = ({
    filterElement,
    handleHide,
    classes: classesOverride,
    resource,
    variant,
    margin,
}) => {
    const translate = useTranslate();
    const classes = useStyles({ classes: classesOverride });
    return (
        <div
            data-source={filterElement.props.source}
            className={classnames('filter-field', classes.body)}
        >
            {!filterElement.props.alwaysOn && (
                <IconButton
                    className={classnames('hide-filter', classes.hideButton)}
                    onClick={handleHide}
                    data-key={filterElement.props.source}
                    title={translate('ra.action.remove_filter')}
                >
                    <ActionHide />
                </IconButton>
            )}
            {React.cloneElement(filterElement, {
                allowEmpty: true,
                resource,
                record: emptyRecord,
                variant,
                margin,
            })}
            <div className={classes.spacer}>&nbsp;</div>
        </div>
    );
};

FilterFormInput.propTypes = {
    filterElement: PropTypes.node,
    handleHide: PropTypes.func,
    classes: PropTypes.object,
    resource: PropTypes.string,
};

export default FilterFormInput;<|MERGE_RESOLUTION|>--- conflicted
+++ resolved
@@ -8,9 +8,6 @@
 
 const emptyRecord = {};
 
-<<<<<<< HEAD
-const sanitizeRestProps = ({ alwaysOn, ...props }) => props;
-
 const useStyles = makeStyles(
     theme => ({
         body: { display: 'flex', alignItems: 'flex-end' },
@@ -19,13 +16,6 @@
     }),
     { name: 'RaFilterFormInput' }
 );
-=======
-const useStyles = makeStyles(theme => ({
-    body: { display: 'flex', alignItems: 'flex-end' },
-    spacer: { width: theme.spacing(2) },
-    hideButton: {},
-}));
->>>>>>> 06394123
 
 const FilterFormInput = ({
     filterElement,
