import * as React from 'react';
import { HtmlHTMLAttributes, ReactNode, useRef, useEffect } from 'react';
import PropTypes from 'prop-types';
import classnames from 'classnames';
import { Card, Avatar } from '@mui/material';
import { styled } from '@mui/material/styles';
import LockIcon from '@mui/icons-material/Lock';
import { useNavigate } from 'react-router-dom';
import { LoginComponentProps, useCheckAuth } from 'ra-core';

import { LoginForm as DefaultLoginForm } from './LoginForm';

/**
 * A standalone login page, to serve as authentication gate to the admin
 *
 * Expects the user to enter a login and a password, which will be checked
 * by the `authProvider.login()` method. Redirects to the root page (/)
 * upon success, otherwise displays an authentication error message.
 *
 * Copy and adapt this component to implement your own login logic
 * (e.g. to authenticate via email or facebook or anything else).
 *
 * @example
 *     import MyLoginPage from './MyLoginPage';
 *     const App = () => (
 *         <Admin loginPage={MyLoginPage} authProvider={authProvider}>
 *             ...
 *        </Admin>
 *     );
 */
export const Login = (props: LoginProps) => {
<<<<<<< HEAD
    const { title, children, backgroundImage, ...rest } = props;
=======
    const { title, className, children, backgroundImage, ...rest } = props;
>>>>>>> 708bc6a1
    const containerRef = useRef<HTMLDivElement>();
    let backgroundImageLoaded = false;
    const checkAuth = useCheckAuth();
    const navigate = useNavigate();
    useEffect(() => {
        checkAuth({}, false)
            .then(() => {
                // already authenticated, redirect to the home page
                navigate('/');
            })
            .catch(() => {
                // not authenticated, stay on the login page
            });
    }, [checkAuth, navigate]);

    const updateBackgroundImage = () => {
        if (!backgroundImageLoaded && containerRef.current) {
            containerRef.current.style.backgroundImage = `url(${backgroundImage})`;
            backgroundImageLoaded = true;
        }
    };

    // Load background image asynchronously to speed up time to interactive
    const lazyLoadBackgroundImage = () => {
        if (backgroundImage) {
            const img = new Image();
            img.onload = updateBackgroundImage;
            img.src = backgroundImage;
        }
    };

    useEffect(() => {
        if (!backgroundImageLoaded) {
            lazyLoadBackgroundImage();
        }
    });
    return (
        <Root {...rest} ref={containerRef}>
            <Card className={LoginClasses.card}>
                <div className={LoginClasses.avatar}>
                    <Avatar className={LoginClasses.icon}>
                        <LockIcon />
                    </Avatar>
                </div>
                {children}
            </Card>
        </Root>
    );
};

export interface LoginProps
    extends Omit<HtmlHTMLAttributes<HTMLDivElement>, 'title'>,
        LoginComponentProps {
    backgroundImage?: string;
    children?: ReactNode;
    className?: string;
}

const PREFIX = 'RaLogin';
export const LoginClasses = {
    card: `${PREFIX}-card`,
    avatar: `${PREFIX}-avatar`,
    icon: `${PREFIX}-icon`,
};

const Root = styled('div', {
    name: PREFIX,
    overridesResolver: (props, styles) => styles.root,
})(({ theme }) => ({
    display: 'flex',
    flexDirection: 'column',
    minHeight: '100vh',
    height: '1px',
    alignItems: 'center',
    justifyContent: 'flex-start',
    backgroundRepeat: 'no-repeat',
    backgroundSize: 'cover',
    backgroundImage:
        'radial-gradient(circle at 50% 14em, #313264 0%, #00023b 60%, #00023b 100%)',

    [`& .${LoginClasses.card}`]: {
        minWidth: 300,
        marginTop: '6em',
    },
    [`& .${LoginClasses.avatar}`]: {
        margin: '1em',
        display: 'flex',
        justifyContent: 'center',
    },
    [`& .${LoginClasses.icon}`]: {
        backgroundColor: theme.palette.secondary[500],
    },
}));

Login.propTypes = {
    backgroundImage: PropTypes.string,
    children: PropTypes.node,
    className: PropTypes.string,
};

Login.defaultProps = {
    children: <DefaultLoginForm />,
};<|MERGE_RESOLUTION|>--- conflicted
+++ resolved
@@ -29,11 +29,7 @@
  *     );
  */
 export const Login = (props: LoginProps) => {
-<<<<<<< HEAD
     const { title, children, backgroundImage, ...rest } = props;
-=======
-    const { title, className, children, backgroundImage, ...rest } = props;
->>>>>>> 708bc6a1
     const containerRef = useRef<HTMLDivElement>();
     let backgroundImageLoaded = false;
     const checkAuth = useCheckAuth();
