--- conflicted
+++ resolved
@@ -63,13 +63,8 @@
         "jsonexport": "^3.2.0",
         "lodash": "~4.17.5",
         "prop-types": "^15.7.0",
-<<<<<<< HEAD
-        "query-string": "^5.1.1",
+        "query-string": "^7.1.1",
         "react-dropzone": "^12.0.4",
-=======
-        "query-string": "^7.1.1",
-        "react-dropzone": "^10.1.7",
->>>>>>> 78f54c54
         "react-error-boundary": "^3.1.4",
         "react-query": "^3.32.1",
         "react-transition-group": "^4.4.1"
