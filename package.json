--- conflicted
+++ resolved
@@ -66,16 +66,10 @@
         "lolex": "~2.3.2",
         "mutationobserver-shim": "^0.3.3",
         "prettier": "~1.17.1",
-<<<<<<< HEAD
         "raf": "~3.4.1",
         "ts-jest": "^24.0.0",
-        "wait-on": "^3.2.0"
-=======
-        "raf": "~3.4.0",
-        "ts-jest": "^23.10.5",
-        "wait-on": "^2.1.0",
+        "wait-on": "^3.2.0",
         "whatwg-fetch": "^3.0.0"
->>>>>>> a0f243cf
     },
     "workspaces": [
         "packages/*",
